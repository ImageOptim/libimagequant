--- conflicted
+++ resolved
@@ -66,11 +66,7 @@
 LIQ_PRIVATE double kmeans_do_iteration(histogram *hist, colormap *const map, kmeans_callback callback)
 {
     const unsigned int max_threads = omp_get_max_threads();
-<<<<<<< HEAD
-    kmeans_state *average_color = malloc((KMEANS_CACHE_LINE_GAP+map->colors) * max_threads * sizeof(kmeans_state));
-=======
     LIQ_ARRAY(kmeans_state, average_color, (KMEANS_CACHE_LINE_GAP+map->colors) * max_threads);
->>>>>>> 414d7fed
     kmeans_init(map, max_threads, average_color);
     struct nearest_map *const n = nearest_init(map);
     hist_item *const achv = hist->achv;
