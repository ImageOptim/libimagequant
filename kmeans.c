--- conflicted
+++ resolved
@@ -73,16 +73,14 @@
     const int hist_size = hist->size;
 
     double total_diff=0;
-<<<<<<< HEAD
     int j;
-=======
 #if __GNUC__ >= 9 || __clang__
     #pragma omp parallel for if (hist_size > 2000) \
         schedule(static) default(none) shared(achv,average_color,callback,hist_size,map,n) reduction(+:total_diff)
 #else
->>>>>>> b9ceb0ce
     #pragma omp parallel for if (hist_size > 2000) \
         schedule(static) default(none) shared(average_color,callback) reduction(+:total_diff)
+#endif
     for(j=0; j < hist_size; j++) {
         float diff;
         unsigned int match = nearest_search(n, &achv[j].acolor, achv[j].tmp.likely_colormap_index, &diff);
