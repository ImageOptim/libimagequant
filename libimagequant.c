--- conflicted
+++ resolved
@@ -156,23 +156,12 @@
         int required_space = vsnprintf(NULL, 0, fmt, va)+1; // +\0
         va_end(va);
 
-<<<<<<< HEAD
-#if defined(_MSC_VER)
-        char *buf = malloc(required_space);
-#else
-        char buf[required_space];
-#endif
-=======
         LIQ_ARRAY(char, buf, required_space);
->>>>>>> 414d7fed
         va_start(va, fmt);
         vsnprintf(buf, required_space, fmt, va);
         va_end(va);
 
         context->log_callback(context, buf, context->log_callback_user_info);
-#if defined(_MSC_VER)
-        free(buf);
-#endif
     }
 }
 
@@ -1263,11 +1252,7 @@
 
 
     const unsigned int max_threads = omp_get_max_threads();
-<<<<<<< HEAD
-    kmeans_state *average_color = malloc((KMEANS_CACHE_LINE_GAP+map->colors) * max_threads * sizeof(kmeans_state));
-=======
     LIQ_ARRAY(kmeans_state, average_color, (KMEANS_CACHE_LINE_GAP+map->colors) * max_threads);
->>>>>>> 414d7fed
     kmeans_init(map, max_threads, average_color);
 
     int row;
@@ -1294,8 +1279,6 @@
     kmeans_finalize(map, max_threads, average_color);
 
     nearest_free(n);
-
-    free(average_color);
     return remapping_error / (input_image->width * input_image->height);
 }
 
@@ -2068,17 +2051,12 @@
         return LIQ_BUFFER_TOO_SMALL;
     }
 
-<<<<<<< HEAD
-    unsigned char **rows = malloc(input_image->height * sizeof(unsigned char *));
-=======
     LIQ_ARRAY(unsigned char *, rows, input_image->height);
->>>>>>> 414d7fed
     unsigned char *buffer_bytes = buffer;
     for(unsigned int i=0; i < input_image->height; i++) {
         rows[i] = &buffer_bytes[input_image->width * i];
     }
     liq_error error = liq_write_remapped_image_rows(result, input_image, rows);
-    free(rows);
     return error;
 }
 
