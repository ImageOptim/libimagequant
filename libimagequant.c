/*
** © 2009-2016 by Kornel Lesiński.
**
** This file is part of libimagequant.
**
** libimagequant is free software: you can redistribute it and/or modify
** it under the terms of the GNU General Public License as published by
** the Free Software Foundation, either version 3 of the License, or
** (at your option) any later version.
**
** libimagequant is distributed in the hope that it will be useful,
** but WITHOUT ANY WARRANTY; without even the implied warranty of
** MERCHANTABILITY or FITNESS FOR A PARTICULAR PURPOSE. See the
** GNU General Public License for more details.
**
** You should have received a copy of the GNU General Public License
** along with libimagequant. If not, see <http://www.gnu.org/licenses/>.
*/
/* Copyright (C) 1989, 1991 by Jef Poskanzer.
** Copyright (C) 1997, 2000, 2002 by Greg Roelofs; based on an idea by
**                                Stefan Schneider.
**
** Permission to use, copy, modify, and distribute this software and its
** documentation for any purpose and without fee is hereby granted, provided
** that the above copyright notice appear in all copies and that both that
** copyright notice and this permission notice appear in supporting
** documentation.  This software is provided "as is" without express or
** implied warranty.
*/

#include <stdio.h>
#include <stdlib.h>
#include <string.h>
#include <stdarg.h>
#include <stdbool.h>
#include <stdint.h>
#include <limits.h>

#if !(defined(__STDC_VERSION__) && __STDC_VERSION__ >= 199900L) && !(defined(_MSC_VER) && _MSC_VER >= 1800)
#error "This program requires C99, e.g. -std=c99 switch in GCC or it requires MSVC 18.0 or higher."
#error "Ignore torrent of syntax errors that may follow. It's only because compiler is set to use too old C version."
#endif

#ifdef _OPENMP
#include <omp.h>
#else
#define omp_get_max_threads() 1
#define omp_get_thread_num() 0
#endif

#include "libimagequant.h"

#include "pam.h"
#include "mediancut.h"
#include "nearest.h"
#include "blur.h"
#include "viter.h"

#define LIQ_HIGH_MEMORY_LIMIT (1<<26)  /* avoid allocating buffers larger than 64MB */

// each structure has a pointer as a unique identifier that allows type checking at run time
static const char liq_attr_magic[] = "liq_attr";
static const char liq_image_magic[] = "liq_image";
static const char liq_result_magic[] = "liq_result";
static const char liq_histogram_magic[] = "liq_histogram";
static const char liq_remapping_result_magic[] = "liq_remapping_result";
static const char liq_freed_magic[] = "free";
#define CHECK_STRUCT_TYPE(attr, kind) liq_crash_if_invalid_handle_pointer_given((const liq_attr*)attr, kind ## _magic)
#define CHECK_USER_POINTER(ptr) liq_crash_if_invalid_pointer_given(ptr)

struct liq_attr {
    const char *magic_header;
    void* (*malloc)(size_t);
    void (*free)(void*);

    double target_mse, max_mse, voronoi_iteration_limit;
    float min_opaque_val;
    unsigned int max_colors, max_histogram_entries;
    unsigned int min_posterization_output /* user setting */, min_posterization_input /* speed setting */;
    unsigned int voronoi_iterations, feedback_loop_trials;
    bool last_index_transparent, use_contrast_maps, use_dither_map, fast_palette;
    unsigned char speed;

    unsigned char progress_stage1, progress_stage2, progress_stage3;
    liq_progress_callback_function *progress_callback;
    void *progress_callback_user_info;

    liq_log_callback_function *log_callback;
    void *log_callback_user_info;
    liq_log_flush_callback_function *log_flush_callback;
    void *log_flush_callback_user_info;
};

struct liq_image {
    const char *magic_header;
    void* (*malloc)(size_t);
    void (*free)(void*);

    f_pixel *f_pixels;
    rgba_pixel **rows;
    double gamma;
    unsigned int width, height;
    unsigned char *noise, *edges, *dither_map;
    rgba_pixel *pixels, *temp_row;
    f_pixel *temp_f_row;
    liq_image_get_rgba_row_callback *row_callback;
    void *row_callback_user_info;
    float min_opaque_val;
    f_pixel fixed_colors[256];
    unsigned short fixed_colors_count;
    bool free_pixels, free_rows, free_rows_internal;
};

typedef struct liq_remapping_result {
    const char *magic_header;
    void* (*malloc)(size_t);
    void (*free)(void*);

    unsigned char *pixels;
    colormap *palette;
    liq_progress_callback_function *progress_callback;
    void *progress_callback_user_info;

    liq_palette int_palette;
    double gamma, palette_error;
    float dither_level;
    bool use_dither_map; unsigned char progress_stage1;
} liq_remapping_result;

struct liq_result {
    const char *magic_header;
    void* (*malloc)(size_t);
    void (*free)(void*);

    liq_remapping_result *remapping;
    colormap *palette;
    liq_progress_callback_function *progress_callback;
    void *progress_callback_user_info;

    liq_palette int_palette;
    float dither_level;
    double gamma, palette_error;
    int min_posterization_output;
    bool use_dither_map, fast_palette;
};

struct liq_histogram {
    const char *magic_header;
    void* (*malloc)(size_t);
    void (*free)(void*);

    struct acolorhash_table *acht;
    double gamma;
    f_pixel fixed_colors[256];
    unsigned short fixed_colors_count;
    unsigned short ignorebits;
    bool had_image_added;
};

static void modify_alpha(liq_image *input_image, rgba_pixel *const row_pixels) LIQ_NONNULL;
static void contrast_maps(liq_image *image) LIQ_NONNULL;
static liq_error finalize_histogram(liq_histogram *input_hist, liq_attr *options, histogram **hist_output) LIQ_NONNULL;
static const rgba_pixel *liq_image_get_row_rgba(liq_image *input_image, unsigned int row) LIQ_NONNULL;
static const f_pixel *liq_image_get_row_f(liq_image *input_image, unsigned int row) LIQ_NONNULL;
static void liq_remapping_result_destroy(liq_remapping_result *result) LIQ_NONNULL;
static liq_error pngquant_quantize(histogram *hist, const liq_attr *options, const int fixed_colors_count, const f_pixel fixed_colors[], const double gamma, bool fixed_result_colors, liq_result **) LIQ_NONNULL;
static liq_error liq_histogram_quantize_internal(liq_histogram *input_hist, liq_attr *attr, bool fixed_result_colors, liq_result **result_output) LIQ_NONNULL;

LIQ_NONNULL static void liq_verbose_printf(const liq_attr *context, const char *fmt, ...)
{
    if (context->log_callback) {
        va_list va;

        char buf[1000];
        va_start(va, fmt);
        vsnprintf(buf, 1000, fmt, va);
        va_end(va);

        context->log_callback(context, buf, context->log_callback_user_info);
    }
}

LIQ_NONNULL inline static void verbose_print(const liq_attr *attr, const char *msg)
{
    if (attr->log_callback) {
        attr->log_callback(attr, msg, attr->log_callback_user_info);
    }
}

LIQ_NONNULL static void liq_verbose_printf_flush(liq_attr *attr)
{
    if (attr->log_flush_callback) {
        attr->log_flush_callback(attr, attr->log_flush_callback_user_info);
    }
}

LIQ_NONNULL static bool liq_progress(const liq_attr *attr, const float percent)
{
    return attr->progress_callback && !attr->progress_callback(percent, attr->progress_callback_user_info);
}

LIQ_NONNULL static bool liq_remap_progress(const liq_remapping_result *quant, const float percent)
{
    return quant->progress_callback && !quant->progress_callback(percent, quant->progress_callback_user_info);
}

#if USE_SSE
inline static bool is_sse_available()
{
#if (defined(__x86_64__) || defined(__amd64) || defined(_WIN64))
    return true;
#elif _MSC_VER
    int info[4];
    __cpuid(info, 1);
    /* bool is implemented as a built-in type of size 1 in MSVC */
    return info[3] & (1<<26) ? true : false;
#else
    int a,b,c,d;
        cpuid(1, a, b, c, d);
    return d & (1<<25); // edx bit 25 is set when SSE is present
#endif
}
#endif

/* make it clear in backtrace when user-supplied handle points to invalid memory */
NEVER_INLINE LIQ_EXPORT bool liq_crash_if_invalid_handle_pointer_given(const liq_attr *user_supplied_pointer, const char *const expected_magic_header);
LIQ_EXPORT bool liq_crash_if_invalid_handle_pointer_given(const liq_attr *user_supplied_pointer, const char *const expected_magic_header)
{
    if (!user_supplied_pointer) {
        return false;
    }

    if (user_supplied_pointer->magic_header == liq_freed_magic) {
        fprintf(stderr, "%s used after being freed", expected_magic_header);
        // this is not normal error handling, this is programmer error that should crash the program.
        // program cannot safely continue if memory has been used after it's been freed.
        // abort() is nasty, but security vulnerability may be worse.
        abort();
    }

    return user_supplied_pointer->magic_header == expected_magic_header;
}

NEVER_INLINE LIQ_EXPORT bool liq_crash_if_invalid_pointer_given(const void *pointer);
LIQ_EXPORT bool liq_crash_if_invalid_pointer_given(const void *pointer)
{
    if (!pointer) {
        return false;
    }
    // Force a read from the given (potentially invalid) memory location in order to check early whether this crashes the program or not.
    // It doesn't matter what value is read, the code here is just to shut the compiler up about unused read.
    char test_access = *((volatile char *)pointer);
    return test_access || true;
}

LIQ_NONNULL static void liq_log_error(const liq_attr *attr, const char *msg)
{
    if (!CHECK_STRUCT_TYPE(attr, liq_attr)) return;
    liq_verbose_printf(attr, "  error: %s", msg);
}

static double quality_to_mse(long quality)
{
    if (quality == 0) {
        return MAX_DIFF;
    }
    if (quality == 100) {
        return 0;
    }

    // curve fudged to be roughly similar to quality of libjpeg
    // except lowest 10 for really low number of colors
    const double extra_low_quality_fudge = MAX(0,0.016/(0.001+quality) - 0.001);
    return extra_low_quality_fudge + 2.5/pow(210.0 + quality, 1.2) * (100.1-quality)/100.0;
}

static unsigned int mse_to_quality(double mse)
{
    for(int i=100; i > 0; i--) {
        if (mse <= quality_to_mse(i) + 0.000001) { // + epsilon for floating point errors
            return i;
        }
    }
    return 0;
}

/** internally MSE is a sum of all channels with pixels 0..1 range,
 but other software gives per-RGB-channel MSE for 0..255 range */
static double mse_to_standard_mse(double mse) {
    return mse * 65536.0/6.0;
}

LIQ_EXPORT LIQ_NONNULL liq_error liq_set_quality(liq_attr* attr, int minimum, int target)
{
    if (!CHECK_STRUCT_TYPE(attr, liq_attr)) return LIQ_INVALID_POINTER;
    if (target < 0 || target > 100 || target < minimum || minimum < 0) return LIQ_VALUE_OUT_OF_RANGE;

    attr->target_mse = quality_to_mse(target);
    attr->max_mse = quality_to_mse(minimum);
    return LIQ_OK;
}

LIQ_EXPORT LIQ_NONNULL int liq_get_min_quality(const liq_attr *attr)
{
    if (!CHECK_STRUCT_TYPE(attr, liq_attr)) return -1;
    return mse_to_quality(attr->max_mse);
}

LIQ_EXPORT LIQ_NONNULL int liq_get_max_quality(const liq_attr *attr)
{
    if (!CHECK_STRUCT_TYPE(attr, liq_attr)) return -1;
    return mse_to_quality(attr->target_mse);
}


LIQ_EXPORT LIQ_NONNULL liq_error liq_set_max_colors(liq_attr* attr, int colors)
{
    if (!CHECK_STRUCT_TYPE(attr, liq_attr)) return LIQ_INVALID_POINTER;
    if (colors < 2 || colors > 256) return LIQ_VALUE_OUT_OF_RANGE;

    attr->max_colors = colors;
    return LIQ_OK;
}

LIQ_EXPORT LIQ_NONNULL int liq_get_max_colors(const liq_attr *attr)
{
    if (!CHECK_STRUCT_TYPE(attr, liq_attr)) return -1;

    return attr->max_colors;
}

LIQ_EXPORT LIQ_NONNULL liq_error liq_set_min_posterization(liq_attr *attr, int bits)
{
    if (!CHECK_STRUCT_TYPE(attr, liq_attr)) return LIQ_INVALID_POINTER;
    if (bits < 0 || bits > 4) return LIQ_VALUE_OUT_OF_RANGE;

    attr->min_posterization_output = bits;
    return LIQ_OK;
}

LIQ_EXPORT LIQ_NONNULL int liq_get_min_posterization(const liq_attr *attr)
{
    if (!CHECK_STRUCT_TYPE(attr, liq_attr)) return -1;

    return attr->min_posterization_output;
}

LIQ_EXPORT LIQ_NONNULL liq_error liq_set_speed(liq_attr* attr, int speed)
{
    if (!CHECK_STRUCT_TYPE(attr, liq_attr)) return LIQ_INVALID_POINTER;
    if (speed < 1 || speed > 10) return LIQ_VALUE_OUT_OF_RANGE;

    unsigned int iterations = MAX(8-speed, 0); iterations += iterations * iterations/2;
    attr->voronoi_iterations = iterations;
    attr->voronoi_iteration_limit = 1.0/(double)(1<<(23-speed));
    attr->feedback_loop_trials = MAX(56-9*speed, 0);

    attr->max_histogram_entries = (1<<17) + (1<<18)*(10-speed);
    attr->min_posterization_input = (speed >= 8) ? 1 : 0;
    attr->fast_palette = (speed >= 7);
    attr->use_dither_map = (speed <= (omp_get_max_threads() > 1 ? 7 : 5)); // parallelized dither map might speed up floyd remapping
    attr->use_contrast_maps = (speed <= 7) || attr->use_dither_map;
    attr->speed = speed;

    attr->progress_stage1 = attr->use_contrast_maps ? 20 : 8;
    if (attr->feedback_loop_trials < 2) attr->progress_stage1 += 30;
    attr->progress_stage3 = 50 / (1+speed);
    attr->progress_stage2 = 100 - attr->progress_stage1 - attr->progress_stage3;
    return LIQ_OK;
}

LIQ_EXPORT LIQ_NONNULL int liq_get_speed(const liq_attr *attr)
{
    if (!CHECK_STRUCT_TYPE(attr, liq_attr)) return -1;

    return attr->speed;
}

LIQ_EXPORT LIQ_NONNULL liq_error liq_set_output_gamma(liq_result* res, double gamma)
{
    if (!CHECK_STRUCT_TYPE(res, liq_result)) return LIQ_INVALID_POINTER;
    if (gamma <= 0 || gamma >= 1.0) return LIQ_VALUE_OUT_OF_RANGE;

    if (res->remapping) {
        liq_remapping_result_destroy(res->remapping);
        res->remapping = NULL;
    }

    res->gamma = gamma;
    return LIQ_OK;
}

LIQ_EXPORT LIQ_NONNULL liq_error liq_set_min_opacity(liq_attr* attr, int min)
{
    if (!CHECK_STRUCT_TYPE(attr, liq_attr)) return LIQ_INVALID_POINTER;
    if (min < 0 || min > 255) return LIQ_VALUE_OUT_OF_RANGE;

    attr->min_opaque_val = (double)min/255.0;
    return LIQ_OK;
}

LIQ_EXPORT LIQ_NONNULL int liq_get_min_opacity(const liq_attr *attr)
{
    if (!CHECK_STRUCT_TYPE(attr, liq_attr)) return -1;

    return MIN(255, 256.0 * attr->min_opaque_val);
}

LIQ_EXPORT LIQ_NONNULL void liq_set_last_index_transparent(liq_attr* attr, int is_last)
{
    if (!CHECK_STRUCT_TYPE(attr, liq_attr)) return;

    attr->last_index_transparent = !!is_last;
}

LIQ_EXPORT void liq_attr_set_progress_callback(liq_attr *attr, liq_progress_callback_function *callback, void *user_info)
{
    if (!CHECK_STRUCT_TYPE(attr, liq_attr)) return;

    attr->progress_callback = callback;
    attr->progress_callback_user_info = user_info;
}

LIQ_EXPORT void liq_result_set_progress_callback(liq_result *result, liq_progress_callback_function *callback, void *user_info)
{
    if (!CHECK_STRUCT_TYPE(result, liq_result)) return;

    result->progress_callback = callback;
    result->progress_callback_user_info = user_info;
}

LIQ_EXPORT void liq_set_log_callback(liq_attr *attr, liq_log_callback_function *callback, void* user_info)
{
    if (!CHECK_STRUCT_TYPE(attr, liq_attr)) return;

    liq_verbose_printf_flush(attr);
    attr->log_callback = callback;
    attr->log_callback_user_info = user_info;
}

LIQ_EXPORT void liq_set_log_flush_callback(liq_attr *attr, liq_log_flush_callback_function *callback, void* user_info)
{
    if (!CHECK_STRUCT_TYPE(attr, liq_attr)) return;

    attr->log_flush_callback = callback;
    attr->log_flush_callback_user_info = user_info;
}

LIQ_EXPORT liq_attr* liq_attr_create()
{
    return liq_attr_create_with_allocator(NULL, NULL);
}

LIQ_EXPORT LIQ_NONNULL void liq_attr_destroy(liq_attr *attr)
{
    if (!CHECK_STRUCT_TYPE(attr, liq_attr)) {
        return;
    }

    liq_verbose_printf_flush(attr);

    attr->magic_header = liq_freed_magic;
    attr->free(attr);
}

LIQ_EXPORT LIQ_NONNULL liq_attr* liq_attr_copy(liq_attr *orig)
{
    if (!CHECK_STRUCT_TYPE(orig, liq_attr)) {
        return NULL;
    }

    liq_attr *attr = orig->malloc(sizeof(liq_attr));
    if (!attr) return NULL;
    *attr = *orig;
    return attr;
}

static void *liq_aligned_malloc(size_t size)
{
    unsigned char *ptr = malloc(size + 16);
    if (!ptr) {
        return NULL;
    }

    uintptr_t offset = 16 - ((uintptr_t)ptr & 15); // also reserves 1 byte for ptr[-1]
    ptr += offset;
    assert(0 == (((uintptr_t)ptr) & 15));
    ptr[-1] = offset ^ 0x59; // store how much pointer was shifted to get the original for free()
    return ptr;
}

LIQ_NONNULL static void liq_aligned_free(void *inptr)
{
    unsigned char *ptr = inptr;
    size_t offset = ptr[-1] ^ 0x59;
    assert(offset > 0 && offset <= 16);
    free(ptr - offset);
}

LIQ_EXPORT liq_attr* liq_attr_create_with_allocator(void* (*custom_malloc)(size_t), void (*custom_free)(void*))
{
#if USE_SSE
    if (!is_sse_available()) {
        return NULL;
    }
#endif
    if (!custom_malloc && !custom_free) {
        custom_malloc = liq_aligned_malloc;
        custom_free = liq_aligned_free;
    } else if (!custom_malloc != !custom_free) {
        return NULL; // either specify both or none
    }

    liq_attr *attr = custom_malloc(sizeof(liq_attr));
    if (!attr) return NULL;
    *attr = (liq_attr) {
        .magic_header = liq_attr_magic,
        .malloc = custom_malloc,
        .free = custom_free,
        .max_colors = 256,
        .min_opaque_val = 1, // whether preserve opaque colors for IE (1.0=no, does not affect alpha)
        .last_index_transparent = false, // puts transparent color at last index. This is workaround for blu-ray subtitles.
        .target_mse = 0,
        .max_mse = MAX_DIFF,
    };
    liq_set_speed(attr, 3);
    return attr;
}

LIQ_EXPORT LIQ_NONNULL liq_error liq_image_add_fixed_color(liq_image *img, liq_color color)
{
    if (!CHECK_STRUCT_TYPE(img, liq_image)) return LIQ_INVALID_POINTER;
    if (img->fixed_colors_count > 255) return LIQ_BUFFER_TOO_SMALL;

    float gamma_lut[256];
    to_f_set_gamma(gamma_lut, img->gamma);
    img->fixed_colors[img->fixed_colors_count++] = to_f(gamma_lut, (rgba_pixel){
        .r = color.r,
        .g = color.g,
        .b = color.b,
        .a = color.a,
    });
    return LIQ_OK;
}

LIQ_NONNULL static liq_error liq_histogram_add_fixed_color_internal(liq_histogram *hist, f_pixel color)
{
    if (hist->fixed_colors_count > 255) return LIQ_BUFFER_TOO_SMALL;

    hist->fixed_colors[hist->fixed_colors_count++] = color;
    return LIQ_OK;
}

LIQ_NONNULL static bool liq_image_use_low_memory(liq_image *img)
{
    img->temp_f_row = img->malloc(sizeof(img->f_pixels[0]) * img->width * omp_get_max_threads());
    return img->temp_f_row != NULL;
}

LIQ_NONNULL static bool liq_image_should_use_low_memory(liq_image *img, const bool low_memory_hint)
{
    return img->width * img->height > (low_memory_hint ? LIQ_HIGH_MEMORY_LIMIT/8 : LIQ_HIGH_MEMORY_LIMIT) / sizeof(f_pixel); // Watch out for integer overflow
}

static liq_image *liq_image_create_internal(const liq_attr *attr, rgba_pixel* rows[], liq_image_get_rgba_row_callback *row_callback, void *row_callback_user_info, int width, int height, double gamma)
{
    if (gamma < 0 || gamma > 1.0) {
        liq_log_error(attr, "gamma must be >= 0 and <= 1 (try 1/gamma instead)");
        return NULL;
    }

    if (!rows && !row_callback) {
        liq_log_error(attr, "missing row data");
        return NULL;
    }

    liq_image *img = attr->malloc(sizeof(liq_image));
    if (!img) return NULL;
    *img = (liq_image){
        .magic_header = liq_image_magic,
        .malloc = attr->malloc,
        .free = attr->free,
        .width = width, .height = height,
        .gamma = gamma ? gamma : 0.45455,
        .rows = rows,
        .row_callback = row_callback,
        .row_callback_user_info = row_callback_user_info,
        .min_opaque_val = attr->min_opaque_val,
    };

    if (!rows || attr->min_opaque_val < 1.f) {
        img->temp_row = attr->malloc(sizeof(img->temp_row[0]) * width * omp_get_max_threads());
        if (!img->temp_row) return NULL;
    }

    // if image is huge or converted pixels are not likely to be reused then don't cache converted pixels
    if (liq_image_should_use_low_memory(img, !img->temp_row && !attr->use_contrast_maps && !attr->use_dither_map)) {
        verbose_print(attr, "  conserving memory");
        if (!liq_image_use_low_memory(img)) return NULL;
    }

    if (img->min_opaque_val < 1.f) {
        verbose_print(attr, "  Working around IE6 bug by making image less transparent...");
    }

    return img;
}

LIQ_EXPORT LIQ_NONNULL liq_error liq_image_set_memory_ownership(liq_image *img, int ownership_flags)
{
    if (!CHECK_STRUCT_TYPE(img, liq_image)) return LIQ_INVALID_POINTER;
    if (!img->rows || !ownership_flags || (ownership_flags & ~(LIQ_OWN_ROWS|LIQ_OWN_PIXELS))) {
        return LIQ_VALUE_OUT_OF_RANGE;
    }

    if (ownership_flags & LIQ_OWN_ROWS) {
        if (img->free_rows_internal) return LIQ_VALUE_OUT_OF_RANGE;
        img->free_rows = true;
    }

    if (ownership_flags & LIQ_OWN_PIXELS) {
        img->free_pixels = true;
        if (!img->pixels) {
            // for simplicity of this API there's no explicit bitmap argument,
            // so the row with the lowest address is assumed to be at the start of the bitmap
            img->pixels = img->rows[0];
            for(unsigned int i=1; i < img->height; i++) {
                img->pixels = MIN(img->pixels, img->rows[i]);
            }
        }
    }

    return LIQ_OK;
}

LIQ_NONNULL static bool check_image_size(const liq_attr *attr, const int width, const int height)
{
    if (!CHECK_STRUCT_TYPE(attr, liq_attr)) {
        return false;
    }

    if (width <= 0 || height <= 0) {
        liq_log_error(attr, "width and height must be > 0");
        return false;
    }

    if (width > INT_MAX/sizeof(rgba_pixel)/height || width > INT_MAX/16/sizeof(f_pixel) || height > INT_MAX/sizeof(size_t)) {
        liq_log_error(attr, "image too large");
        return false;
    }
    return true;
}

LIQ_EXPORT liq_image *liq_image_create_custom(const liq_attr *attr, liq_image_get_rgba_row_callback *row_callback, void* user_info, int width, int height, double gamma)
{
    if (!check_image_size(attr, width, height)) {
        return NULL;
    }
    return liq_image_create_internal(attr, NULL, row_callback, user_info, width, height, gamma);
}

LIQ_EXPORT liq_image *liq_image_create_rgba_rows(const liq_attr *attr, void *const rows[], int width, int height, double gamma)
{
    if (!check_image_size(attr, width, height)) {
        return NULL;
    }

    for(int i=0; i < height; i++) {
        if (!CHECK_USER_POINTER(rows+i) || !CHECK_USER_POINTER(rows[i])) {
            liq_log_error(attr, "invalid row pointers");
            return NULL;
        }
    }
    return liq_image_create_internal(attr, (rgba_pixel**)rows, NULL, NULL, width, height, gamma);
}

LIQ_EXPORT LIQ_NONNULL liq_image *liq_image_create_rgba(const liq_attr *attr, const void* bitmap, int width, int height, double gamma)
{
    if (!check_image_size(attr, width, height)) {
        return NULL;
    }
    if (!CHECK_USER_POINTER(bitmap)) {
        liq_log_error(attr, "invalid bitmap pointer");
        return NULL;
    }

    rgba_pixel *const pixels = (rgba_pixel *const)bitmap;
    rgba_pixel **rows = attr->malloc(sizeof(rows[0])*height);
    if (!rows) return NULL;

    for(int i=0; i < height; i++) {
        rows[i] = pixels + width * i;
    }

    liq_image *image = liq_image_create_internal(attr, rows, NULL, NULL, width, height, gamma);
    if (!image) {
        attr->free(rows);
        return NULL;
    }
    image->free_rows = true;
    image->free_rows_internal = true;
    return image;
}

NEVER_INLINE LIQ_EXPORT void liq_executing_user_callback(liq_image_get_rgba_row_callback *callback, liq_color *temp_row, int row, int width, void *user_info);
LIQ_EXPORT void liq_executing_user_callback(liq_image_get_rgba_row_callback *callback, liq_color *temp_row, int row, int width, void *user_info)
{
    assert(callback);
    assert(temp_row);
    callback(temp_row, row, width, user_info);
}

LIQ_NONNULL inline static bool liq_image_has_rgba_pixels(const liq_image *img)
{
    if (!CHECK_STRUCT_TYPE(img, liq_image)) {
        return false;
    }
    return img->rows || (img->temp_row && img->row_callback);
}

LIQ_NONNULL inline static bool liq_image_can_use_rgba_rows(const liq_image *img)
{
    assert(liq_image_has_rgba_pixels(img));

    const bool iebug = img->min_opaque_val < 1.f;
    return (img->rows && !iebug);
}

LIQ_NONNULL static const rgba_pixel *liq_image_get_row_rgba(liq_image *img, unsigned int row)
{
    if (liq_image_can_use_rgba_rows(img)) {
        return img->rows[row];
    }

    assert(img->temp_row);
    rgba_pixel *temp_row = img->temp_row + img->width * omp_get_thread_num();
    if (img->rows) {
        memcpy(temp_row, img->rows[row], img->width * sizeof(temp_row[0]));
    } else {
        liq_executing_user_callback(img->row_callback, (liq_color*)temp_row, row, img->width, img->row_callback_user_info);
    }

    if (img->min_opaque_val < 1.f) modify_alpha(img, temp_row);
    return temp_row;
}

LIQ_NONNULL static void convert_row_to_f(liq_image *img, f_pixel *row_f_pixels, const unsigned int row, const float gamma_lut[])
{
    assert(row_f_pixels);
#ifndef _MSC_VER
    assert(!USE_SSE || 0 == ((uintptr_t)row_f_pixels & 15));
#endif

    const rgba_pixel *const row_pixels = liq_image_get_row_rgba(img, row);

    for(unsigned int col=0; col < img->width; col++) {
        row_f_pixels[col] = to_f(gamma_lut, row_pixels[col]);
    }
}

LIQ_NONNULL static const f_pixel *liq_image_get_row_f(liq_image *img, unsigned int row)
{
    if (!img->f_pixels) {
        if (img->temp_f_row) {
            float gamma_lut[256];
            to_f_set_gamma(gamma_lut, img->gamma);
            f_pixel *row_for_thread = img->temp_f_row + img->width * omp_get_thread_num();
            convert_row_to_f(img, row_for_thread, row, gamma_lut);
            return row_for_thread;
        }

        assert(omp_get_thread_num() == 0);
        if (!liq_image_should_use_low_memory(img, false)) {
            img->f_pixels = img->malloc(sizeof(img->f_pixels[0]) * img->width * img->height);
        }
        if (!img->f_pixels) {
            if (!liq_image_use_low_memory(img)) return NULL;
            return liq_image_get_row_f(img, row);
        }

        float gamma_lut[256];
        to_f_set_gamma(gamma_lut, img->gamma);
        for(unsigned int i=0; i < img->height; i++) {
            convert_row_to_f(img, &img->f_pixels[i*img->width], i, gamma_lut);
        }
    }
    return img->f_pixels + img->width * row;
}

LIQ_EXPORT LIQ_NONNULL int liq_image_get_width(const liq_image *input_image)
{
    if (!CHECK_STRUCT_TYPE(input_image, liq_image)) return -1;
    return input_image->width;
}

LIQ_EXPORT LIQ_NONNULL int liq_image_get_height(const liq_image *input_image)
{
    if (!CHECK_STRUCT_TYPE(input_image, liq_image)) return -1;
    return input_image->height;
}

typedef void free_func(void*);

LIQ_NONNULL static free_func *get_default_free_func(liq_image *img)
{
    // When default allocator is used then user-supplied pointers must be freed with free()
    if (img->free_rows_internal || img->free != liq_aligned_free) {
        return img->free;
    }
    return free;
}

LIQ_NONNULL static void liq_image_free_rgba_source(liq_image *input_image)
{
    if (input_image->free_pixels && input_image->pixels) {
        get_default_free_func(input_image)(input_image->pixels);
        input_image->pixels = NULL;
    }

    if (input_image->free_rows && input_image->rows) {
        get_default_free_func(input_image)(input_image->rows);
        input_image->rows = NULL;
    }
}

LIQ_EXPORT LIQ_NONNULL void liq_image_destroy(liq_image *input_image)
{
    if (!CHECK_STRUCT_TYPE(input_image, liq_image)) return;

    liq_image_free_rgba_source(input_image);

    if (input_image->noise) {
        input_image->free(input_image->noise);
    }

    if (input_image->edges) {
        input_image->free(input_image->edges);
    }

    if (input_image->dither_map) {
        input_image->free(input_image->dither_map);
    }

    if (input_image->f_pixels) {
        input_image->free(input_image->f_pixels);
    }

    if (input_image->temp_row) {
        input_image->free(input_image->temp_row);
    }

    if (input_image->temp_f_row) {
        input_image->free(input_image->temp_f_row);
    }

    input_image->magic_header = liq_freed_magic;
    input_image->free(input_image);
}

LIQ_EXPORT liq_histogram* liq_histogram_create(liq_attr* attr)
{
    if (!CHECK_STRUCT_TYPE(attr, liq_attr)) {
        return NULL;
    }

    liq_histogram *hist = attr->malloc(sizeof(liq_histogram));
    if (!hist) return NULL;
    *hist = (liq_histogram) {
        .magic_header = liq_histogram_magic,
        .malloc = attr->malloc,
        .free = attr->free,

        .ignorebits = MAX(attr->min_posterization_output, attr->min_posterization_input),
    };
    return hist;
}

LIQ_EXPORT LIQ_NONNULL void liq_histogram_destroy(liq_histogram *hist)
{
    if (!CHECK_STRUCT_TYPE(hist, liq_histogram)) return;
    hist->magic_header = liq_freed_magic;

    pam_freeacolorhash(hist->acht);
    hist->free(hist);
}

LIQ_EXPORT LIQ_NONNULL liq_result *liq_quantize_image(liq_attr *attr, liq_image *img)
{
<<<<<<< HEAD
    if (!CHECK_STRUCT_TYPE(attr, liq_attr)) { return NULL; }
    if (!liq_image_has_rgba_pixels(img)) {
        liq_log_error(attr, "invalid image pointer");
=======
    liq_result *res;
    if (LIQ_OK != liq_image_quantize(img, attr, &res)) {
>>>>>>> a425e839
        return NULL;
    }
    return res;
}

LIQ_EXPORT LIQ_NONNULL liq_error liq_image_quantize(liq_image *const img, liq_attr *const attr, liq_result **result_output)
{
    if (!CHECK_STRUCT_TYPE(attr, liq_attr)) return LIQ_INVALID_POINTER;
    if (!liq_image_has_rgba_pixels(img)) {
        return LIQ_INVALID_POINTER;
    }

    liq_histogram *hist = liq_histogram_create(attr);
    if (!hist) {
        return LIQ_OUT_OF_MEMORY;
    }
    liq_error err = liq_histogram_add_image(hist, attr, img);
    if (LIQ_OK != err) {
        return err;
    }

    err = liq_histogram_quantize_internal(hist, attr, false, result_output);
    liq_histogram_destroy(hist);

    return err;
}

LIQ_EXPORT LIQ_NONNULL liq_error liq_histogram_quantize(liq_histogram *input_hist, liq_attr *attr, liq_result **result_output) {
    return liq_histogram_quantize_internal(input_hist, attr, true, result_output);
}

LIQ_NONNULL static liq_error liq_histogram_quantize_internal(liq_histogram *input_hist, liq_attr *attr, bool fixed_result_colors, liq_result **result_output)
{
    if (!CHECK_USER_POINTER(result_output)) return LIQ_INVALID_POINTER;
    *result_output = NULL;

    if (!CHECK_STRUCT_TYPE(attr, liq_attr)) return LIQ_INVALID_POINTER;
    if (!CHECK_STRUCT_TYPE(input_hist, liq_histogram)) return LIQ_INVALID_POINTER;

    if (liq_progress(attr, 0)) return LIQ_ABORTED;

    histogram *hist;
    liq_error err = finalize_histogram(input_hist, attr, &hist);
    if (err != LIQ_OK) {
        return err;
    }

    err = pngquant_quantize(hist, attr, input_hist->fixed_colors_count, input_hist->fixed_colors, input_hist->gamma, fixed_result_colors, result_output);
    pam_freeacolorhist(hist);

    return err;
}

LIQ_EXPORT LIQ_NONNULL liq_error liq_set_dithering_level(liq_result *res, float dither_level)
{
    if (!CHECK_STRUCT_TYPE(res, liq_result)) return LIQ_INVALID_POINTER;

    if (res->remapping) {
        liq_remapping_result_destroy(res->remapping);
        res->remapping = NULL;
    }

    if (res->dither_level < 0 || res->dither_level > 1.0f) return LIQ_VALUE_OUT_OF_RANGE;
    res->dither_level = dither_level;
    return LIQ_OK;
}

LIQ_NONNULL static liq_remapping_result *liq_remapping_result_create(liq_result *result)
{
    if (!CHECK_STRUCT_TYPE(result, liq_result)) {
        return NULL;
    }

    liq_remapping_result *res = result->malloc(sizeof(liq_remapping_result));
    if (!res) return NULL;
    *res = (liq_remapping_result) {
        .magic_header = liq_remapping_result_magic,
        .malloc = result->malloc,
        .free = result->free,
        .dither_level = result->dither_level,
        .use_dither_map = result->use_dither_map,
        .palette_error = result->palette_error,
        .gamma = result->gamma,
        .palette = pam_duplicate_colormap(result->palette),
        .progress_callback = result->progress_callback,
        .progress_callback_user_info = result->progress_callback_user_info,
        .progress_stage1 = result->use_dither_map ? 20 : 0,
    };
    return res;
}

LIQ_EXPORT LIQ_NONNULL double liq_get_output_gamma(const liq_result *result)
{
    if (!CHECK_STRUCT_TYPE(result, liq_result)) return -1;

    return result->gamma;
}

LIQ_NONNULL static void liq_remapping_result_destroy(liq_remapping_result *result)
{
    if (!CHECK_STRUCT_TYPE(result, liq_remapping_result)) return;

    if (result->palette) pam_freecolormap(result->palette);
    if (result->pixels) result->free(result->pixels);

    result->magic_header = liq_freed_magic;
    result->free(result);
}

LIQ_EXPORT LIQ_NONNULL void liq_result_destroy(liq_result *res)
{
    if (!CHECK_STRUCT_TYPE(res, liq_result)) return;

    memset(&res->int_palette, 0, sizeof(liq_palette));

    if (res->remapping) {
        memset(&res->remapping->int_palette, 0, sizeof(liq_palette));
        liq_remapping_result_destroy(res->remapping);
    }

    pam_freecolormap(res->palette);

    res->magic_header = liq_freed_magic;
    res->free(res);
}


LIQ_EXPORT LIQ_NONNULL double liq_get_quantization_error(liq_result *result) {
    if (!CHECK_STRUCT_TYPE(result, liq_result)) return -1;

    if (result->palette_error >= 0) {
        return mse_to_standard_mse(result->palette_error);
    }

    return -1;
}

LIQ_EXPORT LIQ_NONNULL double liq_get_remapping_error(liq_result *result) {
    if (!CHECK_STRUCT_TYPE(result, liq_result)) return -1;

    if (result->remapping && result->remapping->palette_error >= 0) {
        return mse_to_standard_mse(result->remapping->palette_error);
    }

    return -1;
}

LIQ_EXPORT LIQ_NONNULL int liq_get_quantization_quality(liq_result *result) {
    if (!CHECK_STRUCT_TYPE(result, liq_result)) return -1;

    if (result->palette_error >= 0) {
        return mse_to_quality(result->palette_error);
    }

    return -1;
}

LIQ_EXPORT LIQ_NONNULL int liq_get_remapping_quality(liq_result *result) {
    if (!CHECK_STRUCT_TYPE(result, liq_result)) return -1;

    if (result->remapping && result->remapping->palette_error >= 0) {
        return mse_to_quality(result->remapping->palette_error);
    }

    return -1;
}

LIQ_NONNULL static int compare_popularity(const void *ch1, const void *ch2)
{
    const float v1 = ((const colormap_item*)ch1)->popularity;
    const float v2 = ((const colormap_item*)ch2)->popularity;
    return v1 > v2 ? -1 : 1;
}

LIQ_NONNULL static void sort_palette_qsort(colormap *map, int start, int nelem)
{
    if (!nelem) return;
    qsort(map->palette + start, nelem, sizeof(map->palette[0]), compare_popularity);
}

#define SWAP_PALETTE(map, a,b) { \
    const colormap_item tmp = (map)->palette[(a)]; \
    (map)->palette[(a)] = (map)->palette[(b)]; \
    (map)->palette[(b)] = tmp; }

LIQ_NONNULL static void sort_palette(colormap *map, const liq_attr *options)
{
    /*
    ** Step 3.5 [GRR]: remap the palette colors so that all entries with
    ** the maximal alpha value (i.e., fully opaque) are at the end and can
    ** therefore be omitted from the tRNS chunk.
    */
    if (options->last_index_transparent) {
        for(unsigned int i=0; i < map->colors; i++) {
            if (map->palette[i].acolor.a < 1.0/256.0) {
                const unsigned int old = i, transparent_dest = map->colors-1;

                SWAP_PALETTE(map, transparent_dest, old);

                /* colors sorted by popularity make pngs slightly more compressible */
                sort_palette_qsort(map, 0, map->colors-1);
                return;
            }
        }
    }

    unsigned int non_fixed_colors = 0;
    for(unsigned int i = 0; i < map->colors; i++) {
        if (map->palette[i].fixed) {
            break;
        }
        non_fixed_colors++;
    }

    /* move transparent colors to the beginning to shrink trns chunk */
    unsigned int num_transparent = 0;
    for(unsigned int i = 0; i < non_fixed_colors; i++) {
        if (map->palette[i].acolor.a < 255.0/256.0) {
            // current transparent color is swapped with earlier opaque one
            if (i != num_transparent) {
                SWAP_PALETTE(map, num_transparent, i);
                i--;
            }
            num_transparent++;
        }
    }

    liq_verbose_printf(options, "  eliminated opaque tRNS-chunk entries...%d entr%s transparent", num_transparent, (num_transparent == 1)? "y" : "ies");

    /* colors sorted by popularity make pngs slightly more compressible
     * opaque and transparent are sorted separately
     */
    sort_palette_qsort(map, 0, num_transparent);
    sort_palette_qsort(map, num_transparent, non_fixed_colors - num_transparent);

    if (non_fixed_colors > 9 && map->colors > 16) {
        SWAP_PALETTE(map, 7, 1); // slightly improves compression
        SWAP_PALETTE(map, 8, 2);
        SWAP_PALETTE(map, 9, 3);
    }
}

inline static unsigned int posterize_channel(unsigned int color, unsigned int bits)
{
    return (color & ~((1<<bits)-1)) | (color >> (8-bits));
}

LIQ_NONNULL static void set_rounded_palette(liq_palette *const dest, colormap *const map, const double gamma, unsigned int posterize)
{
    float gamma_lut[256];
    to_f_set_gamma(gamma_lut, gamma);

    dest->count = map->colors;
    for(unsigned int x = 0; x < map->colors; ++x) {
        rgba_pixel px = to_rgb(gamma, map->palette[x].acolor);

        px.r = posterize_channel(px.r, posterize);
        px.g = posterize_channel(px.g, posterize);
        px.b = posterize_channel(px.b, posterize);
        px.a = posterize_channel(px.a, posterize);

        map->palette[x].acolor = to_f(gamma_lut, px); /* saves rounding error introduced by to_rgb, which makes remapping & dithering more accurate */

        if (!px.a && !map->palette[x].fixed) {
            px.r = 71; px.g = 112; px.b = 76;
        }

        dest->entries[x] = (liq_color){.r=px.r,.g=px.g,.b=px.b,.a=px.a};
    }
}

LIQ_EXPORT LIQ_NONNULL const liq_palette *liq_get_palette(liq_result *result)
{
    if (!CHECK_STRUCT_TYPE(result, liq_result)) return NULL;

    if (result->remapping && result->remapping->int_palette.count) {
        return &result->remapping->int_palette;
    }

    if (!result->int_palette.count) {
        set_rounded_palette(&result->int_palette, result->palette, result->gamma, result->min_posterization_output);
    }
    return &result->int_palette;
}

LIQ_NONNULL static float remap_to_palette(liq_image *const input_image, unsigned char *const *const output_pixels, colormap *const map, const bool fast)
{
    const int rows = input_image->height;
    const unsigned int cols = input_image->width;
    double remapping_error=0;

    if (!liq_image_get_row_f(input_image, 0)) { // trigger lazy conversion
        return -1;
    }

    struct nearest_map *const n = nearest_init(map, fast);

    const unsigned int max_threads = omp_get_max_threads();
    viter_state *average_color = malloc((VITER_CACHE_LINE_GAP+map->colors) * max_threads * sizeof(viter_state));
    if (!average_color) {
        return -1;
    }
    viter_init(map, max_threads, average_color);

    #pragma omp parallel for if (rows*cols > 3000) \
        schedule(static) default(none) shared(average_color) reduction(+:remapping_error)
    for(int row = 0; row < rows; ++row) {
        const f_pixel *const row_pixels = liq_image_get_row_f(input_image, row);
        unsigned int last_match=0;
        for(unsigned int col = 0; col < cols; ++col) {
            float diff;
            output_pixels[row][col] = last_match = nearest_search(n, &row_pixels[col], last_match, &diff);

            remapping_error += diff;
            viter_update_color(row_pixels[col], 1.0, map, last_match, omp_get_thread_num(), average_color);
        }
    }

    viter_finalize(map, max_threads, average_color);

    nearest_free(n);

    free(average_color);
    return remapping_error / (input_image->width * input_image->height);
}

inline static f_pixel get_dithered_pixel(const float dither_level, const float max_dither_error, const f_pixel thiserr, const f_pixel px)
{
    /* Use Floyd-Steinberg errors to adjust actual color. */
    const float sr = thiserr.r * dither_level,
                sg = thiserr.g * dither_level,
                sb = thiserr.b * dither_level,
                sa = thiserr.a * dither_level;

    float ratio = 1.0;
    const float max_overflow = 1.1f;
    const float max_underflow = -0.1f;

    // allowing some overflow prevents undithered bands caused by clamping of all channels
         if (px.r + sr > max_overflow)  ratio = MIN(ratio, (max_overflow -px.r)/sr);
    else if (px.r + sr < max_underflow) ratio = MIN(ratio, (max_underflow-px.r)/sr);
         if (px.g + sg > max_overflow)  ratio = MIN(ratio, (max_overflow -px.g)/sg);
    else if (px.g + sg < max_underflow) ratio = MIN(ratio, (max_underflow-px.g)/sg);
         if (px.b + sb > max_overflow)  ratio = MIN(ratio, (max_overflow -px.b)/sb);
    else if (px.b + sb < max_underflow) ratio = MIN(ratio, (max_underflow-px.b)/sb);

    float a = px.a + sa;
         if (a > 1.0) { a = 1.0; }
    else if (a < 0)   { a = 0; }

     // If dithering error is crazy high, don't propagate it that much
     // This prevents crazy geen pixels popping out of the blue (or red or black! ;)
     const float dither_error = sr*sr + sg*sg + sb*sb + sa*sa;
     if (dither_error > max_dither_error) {
         ratio *= 0.8;
     } else if (dither_error < 2.f/256.f/256.f) {
        // don't dither areas that don't have noticeable error — makes file smaller
        return px;
     }

     return (f_pixel){
         .r=px.r + sr * ratio,
         .g=px.g + sg * ratio,
         .b=px.b + sb * ratio,
         .a=a,
     };
}

/**
  Uses edge/noise map to apply dithering only to flat areas. Dithering on edges creates jagged lines, and noisy areas are "naturally" dithered.

  If output_image_is_remapped is true, only pixels noticeably changed by error diffusion will be written to output image.
 */
LIQ_NONNULL static bool remap_to_palette_floyd(liq_image *input_image, unsigned char *const output_pixels[], liq_remapping_result *quant, const float max_dither_error, const bool output_image_is_remapped)
{
    const unsigned int rows = input_image->height, cols = input_image->width;
    const unsigned char *dither_map = quant->use_dither_map ? (input_image->dither_map ? input_image->dither_map : input_image->edges) : NULL;

    const colormap *map = quant->palette;
    const colormap_item *acolormap = map->palette;

    /* Initialize Floyd-Steinberg error vectors. */
    f_pixel *restrict thiserr, *restrict nexterr;
    const size_t errsize = (cols + 2) * sizeof(*thiserr) * 2;
    thiserr = input_image->malloc(errsize); // +2 saves from checking out of bounds access
    if (!thiserr) return false;
    memset(thiserr, 0, errsize);
    nexterr = thiserr + (cols + 2);

    bool ok = true;
    struct nearest_map *const n = nearest_init(map, false);

    // response to this value is non-linear and without it any value < 0.8 would give almost no dithering
    float base_dithering_level = quant->dither_level;
    base_dithering_level = 1.0 - (1.0-base_dithering_level)*(1.0-base_dithering_level);

    if (dither_map) {
        base_dithering_level *= 1.0/255.0; // convert byte to float
    }
    base_dithering_level *= 15.0/16.0; // prevent small errors from accumulating

    bool fs_direction = true;
    unsigned int last_match=0;
    for (unsigned int row = 0; row < rows; ++row) {
        if (liq_remap_progress(quant, quant->progress_stage1 + row * (100.f - quant->progress_stage1) / rows)) {
            ok = false;
            break;
        }

        memset(nexterr, 0, (cols + 2) * sizeof(*nexterr));

        unsigned int col = (fs_direction) ? 0 : (cols - 1);
        const f_pixel *const row_pixels = liq_image_get_row_f(input_image, row);

        do {
            float dither_level = base_dithering_level;
            if (dither_map) {
                dither_level *= dither_map[row*cols + col];
            }

            const f_pixel spx = get_dithered_pixel(dither_level, max_dither_error, thiserr[col + 1], row_pixels[col]);

            const unsigned int guessed_match = output_image_is_remapped ? output_pixels[row][col] : last_match;
            output_pixels[row][col] = last_match = nearest_search(n, &spx, guessed_match, NULL);

            const f_pixel output_px = acolormap[last_match].acolor;
            f_pixel err = {
                .r = (spx.r - output_px.r),
                .g = (spx.g - output_px.g),
                .b = (spx.b - output_px.b),
                .a = (spx.a - output_px.a),
            };

            // If dithering error is crazy high, don't propagate it that much
            // This prevents crazy geen pixels popping out of the blue (or red or black! ;)
            if (err.r*err.r + err.g*err.g + err.b*err.b + err.a*err.a > max_dither_error) {
                err.r *= 0.75;
                err.g *= 0.75;
                err.b *= 0.75;
                err.a *= 0.75;
            }

            /* Propagate Floyd-Steinberg error terms. */
            if (fs_direction) {
                thiserr[col + 2].a += err.a * (7.f/16.f);
                thiserr[col + 2].r += err.r * (7.f/16.f);
                thiserr[col + 2].g += err.g * (7.f/16.f);
                thiserr[col + 2].b += err.b * (7.f/16.f);

                nexterr[col + 2].a  = err.a * (1.f/16.f);
                nexterr[col + 2].r  = err.r * (1.f/16.f);
                nexterr[col + 2].g  = err.g * (1.f/16.f);
                nexterr[col + 2].b  = err.b * (1.f/16.f);

                nexterr[col + 1].a += err.a * (5.f/16.f);
                nexterr[col + 1].r += err.r * (5.f/16.f);
                nexterr[col + 1].g += err.g * (5.f/16.f);
                nexterr[col + 1].b += err.b * (5.f/16.f);

                nexterr[col    ].a += err.a * (3.f/16.f);
                nexterr[col    ].r += err.r * (3.f/16.f);
                nexterr[col    ].g += err.g * (3.f/16.f);
                nexterr[col    ].b += err.b * (3.f/16.f);

            } else {
                thiserr[col    ].a += err.a * (7.f/16.f);
                thiserr[col    ].r += err.r * (7.f/16.f);
                thiserr[col    ].g += err.g * (7.f/16.f);
                thiserr[col    ].b += err.b * (7.f/16.f);

                nexterr[col    ].a  = err.a * (1.f/16.f);
                nexterr[col    ].r  = err.r * (1.f/16.f);
                nexterr[col    ].g  = err.g * (1.f/16.f);
                nexterr[col    ].b  = err.b * (1.f/16.f);

                nexterr[col + 1].a += err.a * (5.f/16.f);
                nexterr[col + 1].r += err.r * (5.f/16.f);
                nexterr[col + 1].g += err.g * (5.f/16.f);
                nexterr[col + 1].b += err.b * (5.f/16.f);

                nexterr[col + 2].a += err.a * (3.f/16.f);
                nexterr[col + 2].r += err.r * (3.f/16.f);
                nexterr[col + 2].g += err.g * (3.f/16.f);
                nexterr[col + 2].b += err.b * (3.f/16.f);
            }

            // remapping is done in zig-zag
            if (fs_direction) {
                ++col;
                if (col >= cols) break;
            } else {
                if (col <= 0) break;
                --col;
            }
        } while(1);

        f_pixel *const temperr = thiserr;
        thiserr = nexterr;
        nexterr = temperr;
        fs_direction = !fs_direction;
    }

    input_image->free(MIN(thiserr, nexterr)); // MIN because pointers were swapped
    nearest_free(n);

    return ok;
}

/* fixed colors are always included in the palette, so it would be wasteful to duplicate them in palette from histogram */
LIQ_NONNULL static void remove_fixed_colors_from_histogram(histogram *hist, const int fixed_colors_count, const f_pixel fixed_colors[], const float target_mse)
{
    const float max_difference = MAX(target_mse/2.0, 2.0/256.0/256.0);
    if (fixed_colors_count) {
        for(int j=0; j < hist->size; j++) {
            for(unsigned int i=0; i < fixed_colors_count; i++) {
                if (colordifference(hist->achv[j].acolor, fixed_colors[i]) < max_difference) {
                    hist->achv[j] = hist->achv[--hist->size]; // remove color from histogram by overwriting with the last entry
                    j--; break; // continue searching histogram
                }
            }
        }
    }
}

LIQ_EXPORT LIQ_NONNULL liq_error liq_histogram_add_image(liq_histogram *input_hist, liq_attr *options, liq_image *input_image)
{
    const unsigned int cols = input_image->width, rows = input_image->height;

    if (!input_image->noise && options->use_contrast_maps) {
        contrast_maps(input_image);
    }

    input_hist->gamma = input_image->gamma;

    for(int i = 0; i < input_image->fixed_colors_count; i++) {
        liq_error res = liq_histogram_add_fixed_color_internal(input_hist, input_image->fixed_colors[i]);
        if (res != LIQ_OK) {
            return res;
        }
    }

   /*
    ** Step 2: attempt to make a histogram of the colors, unclustered.
    ** If at first we don't succeed, increase ignorebits to increase color
    ** coherence and try again.
    */

    if (liq_progress(options, options->progress_stage1 * 0.4f)) return LIQ_ABORTED;

    const bool all_rows_at_once = liq_image_can_use_rgba_rows(input_image);

    // Usual solution is to start from scratch when limit is exceeded, but that's not possible if it's not
    // the first image added
    const unsigned int max_histogram_entries = input_hist->had_image_added ? ~0 : options->max_histogram_entries;
    do {
        if (!input_hist->acht) {
            input_hist->acht = pam_allocacolorhash(max_histogram_entries, rows*cols, input_hist->ignorebits, options->malloc, options->free);
        }
        if (!input_hist->acht) return LIQ_OUT_OF_MEMORY;

        // histogram uses noise contrast map for importance. Color accuracy in noisy areas is not very important.
        // noise map does not include edges to avoid ruining anti-aliasing
        for(unsigned int row=0; row < rows; row++) {
            bool added_ok;
            if (all_rows_at_once) {
                added_ok = pam_computeacolorhash(input_hist->acht, (const rgba_pixel *const *)input_image->rows, cols, rows, input_image->noise);
                if (added_ok) break;
            } else {
                const rgba_pixel* rows_p[1] = { liq_image_get_row_rgba(input_image, row) };
                added_ok = pam_computeacolorhash(input_hist->acht, rows_p, cols, 1, input_image->noise ? &input_image->noise[row * cols] : NULL);
            }
            if (!added_ok) {
                input_hist->ignorebits++;
                liq_verbose_printf(options, "  too many colors! Scaling colors to improve clustering... %d", input_hist->ignorebits);
                pam_freeacolorhash(input_hist->acht);
                input_hist->acht = NULL;
                if (liq_progress(options, options->progress_stage1 * 0.6f)) return LIQ_ABORTED;
                break;
            }
        }
    } while(!input_hist->acht);

    input_hist->had_image_added = true;

    if (input_image->noise) {
        input_image->free(input_image->noise);
        input_image->noise = NULL;
    }

    if (input_image->free_pixels && input_image->f_pixels) {
        liq_image_free_rgba_source(input_image); // bow can free the RGBA source if copy has been made in f_pixels
    }

    return LIQ_OK;
}

LIQ_NONNULL static liq_error finalize_histogram(liq_histogram *input_hist, liq_attr *options, histogram **hist_output)
{
    if (liq_progress(options, options->progress_stage1 * 0.9f)) {
        return LIQ_ABORTED;
    }

    if (!input_hist->acht) {
        return LIQ_BITMAP_NOT_AVAILABLE;
    }

    histogram *hist = pam_acolorhashtoacolorhist(input_hist->acht, input_hist->gamma, options->malloc, options->free);
    pam_freeacolorhash(input_hist->acht);
    input_hist->acht = NULL;

    if (!hist) {
        return LIQ_OUT_OF_MEMORY;
    }
    liq_verbose_printf(options, "  made histogram...%d colors found", hist->size);
    remove_fixed_colors_from_histogram(hist, input_hist->fixed_colors_count, input_hist->fixed_colors, options->target_mse);

    *hist_output = hist;
    return LIQ_OK;
}

LIQ_NONNULL static void modify_alpha(liq_image *input_image, rgba_pixel *const row_pixels)
{
    /* IE6 makes colors with even slightest transparency completely transparent,
       thus to improve situation in IE, make colors that are less than ~10% transparent
       completely opaque */

    const float min_opaque_val = input_image->min_opaque_val;
    const float almost_opaque_val = min_opaque_val * 169.f/256.f;
    const unsigned int almost_opaque_val_int = (min_opaque_val * 169.f/256.f)*255.f;

    for(unsigned int col = 0; col < input_image->width; col++) {
        const rgba_pixel px = row_pixels[col];

        /* ie bug: to avoid visible step caused by forced opaqueness, linearily raise opaqueness of almost-opaque colors */
        if (px.a >= almost_opaque_val_int) {
            float al = px.a / 255.f;
            al = almost_opaque_val + (al-almost_opaque_val) * (1.f-almost_opaque_val) / (min_opaque_val-almost_opaque_val);
            al *= 256.f;
            row_pixels[col].a = al >= 255.f ? 255 : al;
        }
    }
}

/**
 Builds two maps:
    noise - approximation of areas with high-frequency noise, except straight edges. 1=flat, 0=noisy.
    edges - noise map including all edges
 */
LIQ_NONNULL static void contrast_maps(liq_image *image)
{
    const unsigned int cols = image->width, rows = image->height;
    if (cols < 4 || rows < 4 || (3*cols*rows) > LIQ_HIGH_MEMORY_LIMIT) {
        return;
    }

    unsigned char *restrict noise = image->noise ? image->noise : image->malloc(cols*rows);
    image->noise = NULL;
    unsigned char *restrict edges = image->edges ? image->edges : image->malloc(cols*rows);
    image->edges = NULL;

    unsigned char *restrict tmp = image->malloc(cols*rows);

    if (!noise || !edges || !tmp) {
        image->free(noise);
        image->free(edges);
        image->free(tmp);
        return;
    }

    const f_pixel *curr_row, *prev_row, *next_row;
    curr_row = prev_row = next_row = liq_image_get_row_f(image, 0);

    for (unsigned int j=0; j < rows; j++) {
        prev_row = curr_row;
        curr_row = next_row;
        next_row = liq_image_get_row_f(image, MIN(rows-1,j+1));

        f_pixel prev, curr = curr_row[0], next=curr;
        for (unsigned int i=0; i < cols; i++) {
            prev=curr;
            curr=next;
            next = curr_row[MIN(cols-1,i+1)];

            // contrast is difference between pixels neighbouring horizontally and vertically
            const float a = fabsf(prev.a+next.a - curr.a*2.f),
                        r = fabsf(prev.r+next.r - curr.r*2.f),
                        g = fabsf(prev.g+next.g - curr.g*2.f),
                        b = fabsf(prev.b+next.b - curr.b*2.f);

            const f_pixel prevl = prev_row[i];
            const f_pixel nextl = next_row[i];

            const float a1 = fabsf(prevl.a+nextl.a - curr.a*2.f),
                        r1 = fabsf(prevl.r+nextl.r - curr.r*2.f),
                        g1 = fabsf(prevl.g+nextl.g - curr.g*2.f),
                        b1 = fabsf(prevl.b+nextl.b - curr.b*2.f);

            const float horiz = MAX(MAX(a,r),MAX(g,b));
            const float vert = MAX(MAX(a1,r1),MAX(g1,b1));
            const float edge = MAX(horiz,vert);
            float z = edge - fabsf(horiz-vert)*.5f;
            z = 1.f - MAX(z,MIN(horiz,vert));
            z *= z; // noise is amplified
            z *= z;

            z *= 256.f;
            noise[j*cols+i] = z < 256 ? z : 255;
            z = (1.f-edge)*256.f;
            edges[j*cols+i] = z < 256 ? z : 255;
        }
    }

    // noise areas are shrunk and then expanded to remove thin edges from the map
    liq_max3(noise, tmp, cols, rows);
    liq_max3(tmp, noise, cols, rows);

    liq_blur(noise, tmp, noise, cols, rows, 3);

    liq_max3(noise, tmp, cols, rows);

    liq_min3(tmp, noise, cols, rows);
    liq_min3(noise, tmp, cols, rows);
    liq_min3(tmp, noise, cols, rows);

    liq_min3(edges, tmp, cols, rows);
    liq_max3(tmp, edges, cols, rows);
    for(unsigned int i=0; i < cols*rows; i++) edges[i] = MIN(noise[i], edges[i]);

    image->free(tmp);

    image->noise = noise;
    image->edges = edges;
}

/**
 * Builds map of neighbor pixels mapped to the same palette entry
 *
 * For efficiency/simplicity it mainly looks for same consecutive pixels horizontally
 * and peeks 1 pixel above/below. Full 2d algorithm doesn't improve it significantly.
 * Correct flood fill doesn't have visually good properties.
 */
LIQ_NONNULL static void update_dither_map(unsigned char *const *const row_pointers, liq_image *input_image)
{
    const unsigned int width = input_image->width;
    const unsigned int height = input_image->height;
    unsigned char *const edges = input_image->edges;

    for(unsigned int row=0; row < height; row++) {
        unsigned char lastpixel = row_pointers[row][0];
        unsigned int lastcol=0;

        for(unsigned int col=1; col < width; col++) {
            const unsigned char px = row_pointers[row][col];

            if (px != lastpixel || col == width-1) {
                int neighbor_count = 10 * (col-lastcol);

                unsigned int i=lastcol;
                while(i < col) {
                    if (row > 0) {
                        unsigned char pixelabove = row_pointers[row-1][i];
                        if (pixelabove == lastpixel) neighbor_count += 15;
                    }
                    if (row < height-1) {
                        unsigned char pixelbelow = row_pointers[row+1][i];
                        if (pixelbelow == lastpixel) neighbor_count += 15;
                    }
                    i++;
                }

                while(lastcol <= col) {
                    int e = edges[row*width + lastcol];
                    edges[row*width + lastcol++] = (e+128) * (255.f/(255+128)) * (1.f - 20.f / (20 + neighbor_count));
                }
                lastpixel = px;
            }
        }
    }
    input_image->dither_map = input_image->edges;
    input_image->edges = NULL;
}

/**
 * Palette can be NULL, in which case it creates a new palette from scratch.
 */
static colormap *add_fixed_colors_to_palette(colormap *palette, const int max_colors, const f_pixel fixed_colors[], const int fixed_colors_count, void* (*malloc)(size_t), void (*free)(void*))
{
    if (!fixed_colors_count) return palette;

    colormap *newpal = pam_colormap(MIN(max_colors, (palette ? palette->colors : 0) + fixed_colors_count), malloc, free);
    unsigned int i=0;
    if (palette && fixed_colors_count < max_colors) {
        unsigned int palette_max = MIN(palette->colors, max_colors - fixed_colors_count);
        for(; i < palette_max; i++) {
            newpal->palette[i] = palette->palette[i];
        }
    }
    for(int j=0; j < MIN(max_colors, fixed_colors_count); j++) {
        newpal->palette[i++] = (colormap_item){
            .acolor = fixed_colors[j],
            .fixed = true,
        };
    }
    if (palette) pam_freecolormap(palette);
    return newpal;
}

LIQ_NONNULL static void adjust_histogram_callback(hist_item *item, float diff)
{
    item->adjusted_weight = (item->perceptual_weight+item->adjusted_weight) * (sqrtf(1.f+diff));
}

/**
 Repeats mediancut with different histogram weights to find palette with minimum error.

 feedback_loop_trials controls how long the search will take. < 0 skips the iteration.
 */
static colormap *find_best_palette(histogram *hist, const liq_attr *options, const double max_mse, const f_pixel fixed_colors[], const unsigned int fixed_colors_count, double *palette_error_p)
{
    unsigned int max_colors = options->max_colors;

    // if output is posterized it doesn't make sense to aim for perfrect colors, so increase target_mse
    // at this point actual gamma is not set, so very conservative posterization estimate is used
    const double target_mse = MIN(max_mse, MAX(options->target_mse, pow((1<<options->min_posterization_output)/1024.0, 2)));
    int feedback_loop_trials = options->feedback_loop_trials;
    colormap *acolormap = NULL;
    double least_error = MAX_DIFF;
    double target_mse_overshoot = feedback_loop_trials>0 ? 1.05 : 1.0;
    const float total_trials = (float)(feedback_loop_trials>0?feedback_loop_trials:1);

    do {
        colormap *newmap;
        if (hist->size && fixed_colors_count < max_colors) {
            newmap = mediancut(hist, max_colors-fixed_colors_count, target_mse * target_mse_overshoot, MAX(MAX(45.0/65536.0, target_mse), least_error)*1.2,
            options->malloc, options->free);
        } else {
            feedback_loop_trials = 0;
            newmap = NULL;
        }
        newmap = add_fixed_colors_to_palette(newmap, max_colors, fixed_colors, fixed_colors_count, options->malloc, options->free);
        if (!newmap) {
            return NULL;
        }

        if (feedback_loop_trials <= 0) {
            return newmap;
        }

        // after palette has been created, total error (MSE) is calculated to keep the best palette
        // at the same time Voronoi iteration is done to improve the palette
        // and histogram weights are adjusted based on remapping error to give more weight to poorly matched colors

        const bool first_run_of_target_mse = !acolormap && target_mse > 0;
        double total_error = viter_do_iteration(hist, newmap, first_run_of_target_mse ? NULL : adjust_histogram_callback, !acolormap || options->fast_palette);

        // goal is to increase quality or to reduce number of colors used if quality is good enough
        if (!acolormap || total_error < least_error || (total_error <= target_mse && newmap->colors < max_colors)) {
            if (acolormap) pam_freecolormap(acolormap);
            acolormap = newmap;

            if (total_error < target_mse && total_error > 0) {
                // voronoi iteration improves quality above what mediancut aims for
                // this compensates for it, making mediancut aim for worse
                target_mse_overshoot = MIN(target_mse_overshoot*1.25, target_mse/total_error);
            }

            least_error = total_error;

            // if number of colors could be reduced, try to keep it that way
            // but allow extra color as a bit of wiggle room in case quality can be improved too
            max_colors = MIN(newmap->colors+1, max_colors);

            feedback_loop_trials -= 1; // asymptotic improvement could make it go on forever
        } else {
            for(unsigned int j=0; j < hist->size; j++) {
                hist->achv[j].adjusted_weight = (hist->achv[j].perceptual_weight + hist->achv[j].adjusted_weight)/2.0;
            }

            target_mse_overshoot = 1.0;
            feedback_loop_trials -= 6;
            // if error is really bad, it's unlikely to improve, so end sooner
            if (total_error > least_error*4) feedback_loop_trials -= 3;
            pam_freecolormap(newmap);
        }

        float fraction_done = 1.f-MAX(0.f, feedback_loop_trials/total_trials);
        if (liq_progress(options, options->progress_stage1 + fraction_done * options->progress_stage2)) break;
        liq_verbose_printf(options, "  selecting colors...%d%%", (int)(100.f * fraction_done));
    }
    while(feedback_loop_trials > 0);

    *palette_error_p = least_error;
    return acolormap;
}

static colormap *histogram_to_palette(const histogram *hist, const liq_attr *options) {
    if (!hist->size) {
        return NULL;
    }
    colormap *acolormap = pam_colormap(hist->size, options->malloc, options->free);
    for(unsigned int i=0; i < hist->size; i++) {
        acolormap->palette[i].acolor = hist->achv[i].acolor;
        acolormap->palette[i].popularity = hist->achv[i].perceptual_weight;
    }
    return acolormap;
}

LIQ_NONNULL static liq_error pngquant_quantize(histogram *hist, const liq_attr *options, const int fixed_colors_count, const f_pixel fixed_colors[], const double gamma, bool fixed_result_colors, liq_result **result_output)
{
    colormap *acolormap;
    double palette_error = -1;

    assert((verbose_print(options, "SLOW debug checks enabled. Recompile with NDEBUG for normal operation."),1));

    // no point having perfect match with imperfect colors (ignorebits > 0)
    const bool fast_palette = options->fast_palette || hist->ignorebits > 0;
    const bool few_input_colors = hist->size+fixed_colors_count <= options->max_colors;

    if (liq_progress(options, options->progress_stage1)) return LIQ_ABORTED;

    // If image has few colors to begin with (and no quality degradation is required)
    // then it's possible to skip quantization entirely
    if (few_input_colors && options->target_mse == 0) {
        acolormap = add_fixed_colors_to_palette(histogram_to_palette(hist, options), options->max_colors, fixed_colors, fixed_colors_count, options->malloc, options->free);
        palette_error = 0;
    } else {
        const double max_mse = options->max_mse * (few_input_colors ? 0.33 : 1.0); // when degrading image that's already paletted, require much higher improvement, since pal2pal often looks bad and there's little gain
        acolormap = find_best_palette(hist, options, max_mse, fixed_colors, fixed_colors_count, &palette_error);
        if (!acolormap) {
            return LIQ_VALUE_OUT_OF_RANGE;
        }

        // Voronoi iteration approaches local minimum for the palette
        const double iteration_limit = options->voronoi_iteration_limit;
        unsigned int iterations = options->voronoi_iterations;

        if (!iterations && palette_error < 0 && max_mse < MAX_DIFF) iterations = 1; // otherwise total error is never calculated and MSE limit won't work

        if (iterations) {
            // likely_colormap_index (used and set in viter_do_iteration) can't point to index outside colormap
            if (acolormap->colors < 256) for(unsigned int j=0; j < hist->size; j++) {
                if (hist->achv[j].tmp.likely_colormap_index >= acolormap->colors) {
                    hist->achv[j].tmp.likely_colormap_index = 0; // actual value doesn't matter, as the guess is out of date anyway
                }
            }

            verbose_print(options, "  moving colormap towards local minimum");

            double previous_palette_error = MAX_DIFF;

            for(unsigned int i=0; i < iterations; i++) {
                palette_error = viter_do_iteration(hist, acolormap, NULL, i==0 || options->fast_palette);

                if (liq_progress(options, options->progress_stage1 + options->progress_stage2 + (i * options->progress_stage3 * 0.9f) / iterations)) {
                    break;
                }

                if (fabs(previous_palette_error-palette_error) < iteration_limit) {
                    break;
                }

                if (palette_error > max_mse*1.5) { // probably hopeless
                    if (palette_error > max_mse*3.0) break; // definitely hopeless
                    i++;
                }

                previous_palette_error = palette_error;
            }
        }

        if (palette_error > max_mse) {
            liq_verbose_printf(options, "  image degradation MSE=%.3f (Q=%d) exceeded limit of %.3f (%d)",
                               mse_to_standard_mse(palette_error), mse_to_quality(palette_error),
                               mse_to_standard_mse(max_mse), mse_to_quality(max_mse));
            pam_freecolormap(acolormap);
            return LIQ_QUALITY_TOO_LOW;
        }
    }

    if (liq_progress(options, options->progress_stage1 + options->progress_stage2 + options->progress_stage3 * 0.95f)) {
        pam_freecolormap(acolormap);
        return LIQ_ABORTED;
    }

    sort_palette(acolormap, options);

    // If palette was created from a multi-image histogram,
    // then it shouldn't be optimized for one image during remapping
    if (fixed_result_colors) {
        for(unsigned int i=0; i < acolormap->colors; i++) {
            acolormap->palette[i].fixed = true;
        }
    }

    liq_result *result = options->malloc(sizeof(liq_result));
    if (!result) return LIQ_OUT_OF_MEMORY;
    *result = (liq_result){
        .magic_header = liq_result_magic,
        .malloc = options->malloc,
        .free = options->free,
        .palette = acolormap,
        .palette_error = palette_error,
        .fast_palette = fast_palette,
        .use_dither_map = options->use_dither_map,
        .gamma = gamma,
        .min_posterization_output = options->min_posterization_output,
    };
    *result_output = result;
    return LIQ_OK;
}

LIQ_EXPORT LIQ_NONNULL liq_error liq_write_remapped_image(liq_result *result, liq_image *input_image, void *buffer, size_t buffer_size)
{
    if (!CHECK_STRUCT_TYPE(result, liq_result)) {
        return LIQ_INVALID_POINTER;
    }
    if (!CHECK_STRUCT_TYPE(input_image, liq_image)) {
        return LIQ_INVALID_POINTER;
    }
    if (!CHECK_USER_POINTER(buffer)) {
        return LIQ_INVALID_POINTER;
    }

    const size_t required_size = input_image->width * input_image->height;
    if (buffer_size < required_size) {
        return LIQ_BUFFER_TOO_SMALL;
    }

    unsigned char **rows = malloc(input_image->height * sizeof(unsigned char *));
    if (!rows) {
        return LIQ_OUT_OF_MEMORY;
    }
    unsigned char *buffer_bytes = buffer;
    for(unsigned int i=0; i < input_image->height; i++) {
        rows[i] = &buffer_bytes[input_image->width * i];
    }
    liq_error error = liq_write_remapped_image_rows(result, input_image, rows);
    free(rows);
    return error;
}

LIQ_EXPORT LIQ_NONNULL liq_error liq_write_remapped_image_rows(liq_result *quant, liq_image *input_image, unsigned char **row_pointers)
{
    if (!CHECK_STRUCT_TYPE(quant, liq_result)) return LIQ_INVALID_POINTER;
    if (!CHECK_STRUCT_TYPE(input_image, liq_image)) return LIQ_INVALID_POINTER;
    for(unsigned int i=0; i < input_image->height; i++) {
        if (!CHECK_USER_POINTER(row_pointers+i) || !CHECK_USER_POINTER(row_pointers[i])) return LIQ_INVALID_POINTER;
    }

    if (quant->remapping) {
        liq_remapping_result_destroy(quant->remapping);
    }
    liq_remapping_result *const result = quant->remapping = liq_remapping_result_create(quant);
    if (!result) return LIQ_OUT_OF_MEMORY;

    if (!input_image->edges && !input_image->dither_map && quant->use_dither_map) {
        contrast_maps(input_image);
    }

    if (liq_remap_progress(result, result->progress_stage1 * 0.25f)) {
        return LIQ_ABORTED;
    }

    /*
     ** Step 4: map the colors in the image to their closest match in the
     ** new colormap, and write 'em out.
     */

    float remapping_error = result->palette_error;
    if (result->dither_level == 0) {
        set_rounded_palette(&result->int_palette, result->palette, result->gamma, quant->min_posterization_output);
        remapping_error = remap_to_palette(input_image, row_pointers, result->palette, quant->fast_palette);
    } else {
        const bool generate_dither_map = result->use_dither_map && (input_image->edges && !input_image->dither_map);
        if (generate_dither_map) {
            // If dithering (with dither map) is required, this image is used to find areas that require dithering
            remapping_error = remap_to_palette(input_image, row_pointers, result->palette, quant->fast_palette);
            update_dither_map(row_pointers, input_image);
        }

        if (liq_remap_progress(result, result->progress_stage1 * 0.5f)) {
            return LIQ_ABORTED;
        }

        // remapping above was the last chance to do voronoi iteration, hence the final palette is set after remapping
        set_rounded_palette(&result->int_palette, result->palette, result->gamma, quant->min_posterization_output);

        if (!remap_to_palette_floyd(input_image, row_pointers, result, MAX(remapping_error*2.4, 16.f/256.f), generate_dither_map)) {
            return LIQ_ABORTED;
        }
    }

    // remapping error from dithered image is absurd, so always non-dithered value is used
    // palette_error includes some perceptual weighting from histogram which is closer correlated with dssim
    // so that should be used when possible.
    if (result->palette_error < 0) {
        result->palette_error = remapping_error;
    }

    return LIQ_OK;
}

LIQ_EXPORT int liq_version() {
    return LIQ_VERSION;
}<|MERGE_RESOLUTION|>--- conflicted
+++ resolved
@@ -886,14 +886,8 @@
 
 LIQ_EXPORT LIQ_NONNULL liq_result *liq_quantize_image(liq_attr *attr, liq_image *img)
 {
-<<<<<<< HEAD
-    if (!CHECK_STRUCT_TYPE(attr, liq_attr)) { return NULL; }
-    if (!liq_image_has_rgba_pixels(img)) {
-        liq_log_error(attr, "invalid image pointer");
-=======
     liq_result *res;
     if (LIQ_OK != liq_image_quantize(img, attr, &res)) {
->>>>>>> a425e839
         return NULL;
     }
     return res;
