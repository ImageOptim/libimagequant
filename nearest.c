/*
** © 2009-2015 by Kornel Lesiński.
** © 1989, 1991 by Jef Poskanzer.
** © 1997, 2000, 2002 by Greg Roelofs; based on an idea by Stefan Schneider.
**
** See COPYRIGHT file for license.
*/

#include "libimagequant.h"
#include "pam.h"
#include "nearest.h"
#include "mempool.h"
#include <stdlib.h>

typedef struct vp_sort_tmp {
    float distance_squared;
    unsigned int idx;
} vp_sort_tmp;

typedef struct vp_search_tmp {
    float distance;
    unsigned int idx;
    int exclude;
} vp_search_tmp;

typedef struct vp_node {
    struct vp_node *near, *far;
    f_pixel vantage_point;
    float radius;
    unsigned int idx;
} vp_node;

struct nearest_map {
    vp_node *root;
    const colormap_item *palette;
    float nearest_other_color_dist[256];
    mempoolptr mempool;
};

static void vp_search_node(const vp_node *node, const f_pixel *const needle, vp_search_tmp *const best_candidate);

static int vp_compare_distance(const void *ap, const void *bp) {
    float a = ((const vp_sort_tmp*)ap)->distance_squared;
    float b = ((const vp_sort_tmp*)bp)->distance_squared;
    return a > b ? 1 : -1;
}

static void vp_sort_indexes_by_distance(const f_pixel vantage_point, vp_sort_tmp indexes[], int num_indexes, const colormap_item items[]) {
    for(int i=0; i < num_indexes; i++) {
        indexes[i].distance_squared = colordifference(vantage_point, items[indexes[i].idx].acolor);
    }
    qsort(indexes, num_indexes, sizeof(indexes[0]), vp_compare_distance);
}

/*
 * Usually it should pick farthest point, but picking most popular point seems to make search quicker anyway
 */
static int vp_find_best_vantage_point_index(vp_sort_tmp indexes[], int num_indexes, const colormap_item items[]) {
    int best = 0;
    float best_popularity = items[indexes[0].idx].popularity;
    for(int i = 1; i < num_indexes; i++) {
        if (items[indexes[i].idx].popularity > best_popularity) {
            best_popularity = items[indexes[i].idx].popularity;
            best = i;
        }
    }
    return best;
}

static vp_node *vp_create_node(mempoolptr *m, vp_sort_tmp indexes[], int num_indexes, const colormap_item items[]) {
    if (num_indexes <= 0) {
        return NULL;
    }

    vp_node *node = mempool_alloc(m, sizeof(node[0]), 0);

    if (num_indexes == 1) {
        *node = (vp_node){
            .vantage_point = items[indexes[0].idx].acolor,
            .idx = indexes[0].idx,
            .radius = MAX_DIFF,
        };
        return node;
    }

    const int ref = vp_find_best_vantage_point_index(indexes, num_indexes, items);
    const int ref_idx = indexes[ref].idx;

    // Removes the `ref_idx` item from remaining items, because it's included in the current node
    num_indexes -= 1;
    indexes[ref] = indexes[num_indexes];

    vp_sort_indexes_by_distance(items[ref_idx].acolor, indexes, num_indexes, items);

    // Remaining items are split by the median distance
    const int half_idx = num_indexes/2;

    *node = (vp_node){
        .vantage_point = items[ref_idx].acolor,
        .idx = ref_idx,
        .radius = sqrtf(indexes[half_idx].distance_squared),
    };
    node->near = vp_create_node(m, indexes, half_idx, items);
    node->far = vp_create_node(m, &indexes[half_idx], num_indexes - half_idx, items);

    return node;
}

LIQ_PRIVATE struct nearest_map *nearest_init(const colormap *map) {
    mempoolptr m = NULL;
    struct nearest_map *handle = mempool_create(&m, sizeof(handle[0]), sizeof(handle[0]) + sizeof(vp_node)*map->colors+16, map->malloc, map->free);

<<<<<<< HEAD
    vp_sort_tmp indexes[256];
    assert(map->colors <= 256);
=======
    LIQ_ARRAY(vp_sort_tmp, indexes, map->colors);
>>>>>>> 414d7fed

    for(unsigned int i=0; i < map->colors; i++) {
        indexes[i].idx = i;
    }

    vp_node *root = vp_create_node(&m, indexes, map->colors, map->palette);
    *handle = (struct nearest_map){
        .root = root,
        .palette = map->palette,
        .mempool = m,
    };

    for(unsigned int i=0; i < map->colors; i++) {
        vp_search_tmp best = {
            .distance = MAX_DIFF,
            .exclude = i,
        };
        vp_search_node(root, &map->palette[i].acolor, &best);
        handle->nearest_other_color_dist[i] = best.distance * best.distance / 4.0; // half of squared distance
    }

    return handle;
}

static void vp_search_node(const vp_node *node, const f_pixel *const needle, vp_search_tmp *const best_candidate) {
    do {
        const float distance = sqrtf(colordifference(node->vantage_point, *needle));

        if (distance < best_candidate->distance && best_candidate->exclude != node->idx) {
            best_candidate->distance = distance;
            best_candidate->idx = node->idx;
        }

        // Recurse towards most likely candidate first to narrow best candidate's distance as soon as possible
        if (distance < node->radius) {
            if (node->near) {
                vp_search_node(node->near, needle, best_candidate);
            }
            // The best node (final answer) may be just ouside the radius, but not farther than
            // the best distance we know so far. The vp_search_node above should have narrowed
            // best_candidate->distance, so this path is rarely taken.
            if (node->far && distance >= node->radius - best_candidate->distance) {
                node = node->far; // Fast tail recursion
            } else {
                break;
            }
        } else {
            if (node->far) {
                vp_search_node(node->far, needle, best_candidate);
            }
            if (node->near && distance <= node->radius + best_candidate->distance) {
                node = node->near; // Fast tail recursion
            } else {
                break;
            }
        }
    } while(true);
}

LIQ_PRIVATE unsigned int nearest_search(const struct nearest_map *handle, const f_pixel *px, const int likely_colormap_index, float *diff) {
    const float guess_diff = colordifference(handle->palette[likely_colormap_index].acolor, *px);
    if (guess_diff < handle->nearest_other_color_dist[likely_colormap_index]) {
        if (diff) *diff = guess_diff;
        return likely_colormap_index;
    }

    vp_search_tmp best_candidate = {
        .distance = sqrtf(guess_diff),
        .idx = likely_colormap_index,
        .exclude = -1,
    };
    vp_search_node(handle->root, px, &best_candidate);
    if (diff) {
        *diff = best_candidate.distance * best_candidate.distance;
    }
    return best_candidate.idx;
}

LIQ_PRIVATE void nearest_free(struct nearest_map *centroids)
{
    mempool_destroy(centroids->mempool);
}<|MERGE_RESOLUTION|>--- conflicted
+++ resolved
@@ -110,12 +110,7 @@
     mempoolptr m = NULL;
     struct nearest_map *handle = mempool_create(&m, sizeof(handle[0]), sizeof(handle[0]) + sizeof(vp_node)*map->colors+16, map->malloc, map->free);
 
-<<<<<<< HEAD
-    vp_sort_tmp indexes[256];
-    assert(map->colors <= 256);
-=======
     LIQ_ARRAY(vp_sort_tmp, indexes, map->colors);
->>>>>>> 414d7fed
 
     for(unsigned int i=0; i < map->colors; i++) {
         indexes[i].idx = i;
