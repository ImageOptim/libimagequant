/* pngquant.c - quantize the colors in an alphamap down to a specified number
**
** Copyright (C) 1989, 1991 by Jef Poskanzer.
** Copyright (C) 1997, 2000, 2002 by Greg Roelofs; based on an idea by
**                                Stefan Schneider.
** © 2009-2012 by Kornel Lesinski.
**
** Permission to use, copy, modify, and distribute this software and its
** documentation for any purpose and without fee is hereby granted, provided
** that the above copyright notice appear in all copies and that both that
** copyright notice and this permission notice appear in supporting
** documentation.  This software is provided "as is" without express or
** implied warranty.
*/

<<<<<<< HEAD
#define PNGQUANT_VERSION "1.8.1 (November 2012)"
=======
#ifndef PNGQUANT_VERSION
#define PNGQUANT_VERSION "development build"
#endif
>>>>>>> 9e069eb9

#define PNGQUANT_USAGE "\
usage:  pngquant [options] [ncolors] [pngfile [pngfile ...]]\n\n\
options:\n\
  --force           overwrite existing output files (synonym: -f)\n\
  --nofs            disable Floyd-Steinberg dithering\n\
  --ext new.png     set custom suffix/extension for output filename\n\
  --speed N         speed/quality trade-off. 1=slow, 3=default, 10=fast & rough\n\
  --quality min-max don't save below min, use less colors below max (0-100)\n\
  --verbose         print status messages (synonym: -v)\n\
  --iebug           increase opacity to work around Internet Explorer 6 bug\n\
  --transbug        transparent color will be placed at the end of the palette\n\
\n\
Quantizes one or more 32-bit RGBA PNGs to 8-bit (or smaller) RGBA-palette\n\
PNGs using Floyd-Steinberg diffusion dithering (unless disabled).\n\
The output filename is the same as the input name except that\n\
it ends in \"-fs8.png\", \"-or8.png\" or your custom extension (unless the\n\
input is stdin, in which case the quantized image will go to stdout).\n\
The default behavior if the output file exists is to skip the conversion;\n\
use --force to overwrite.\n"


#include <stdio.h>
#include <stdlib.h>
#include <string.h>
#include <stdarg.h>
#include <stdbool.h>
#include <getopt.h>

#if defined(WIN32) || defined(__WIN32__)
#  include <fcntl.h>    /* O_BINARY */
#  include <io.h>   /* setmode() */
#endif

#ifdef _OPENMP
#include <omp.h>
#else
#define omp_get_max_threads() 1
#define omp_get_thread_num() 0
#endif

#include "rwpng.h"  /* typedefs, common macros, public prototypes */
#include "pam.h"
#include "mediancut.h"
#include "nearest.h"
#include "blur.h"
#include "viter.h"

struct pngquant_options {
    double target_mse, max_mse;
    float min_opaque_val;
    unsigned int reqcolors;
    unsigned int speed_tradeoff;
    bool floyd, last_index_transparent;
    bool using_stdin, force;
    void (*log_callback)(void *context, const char *msg);
    void (*log_callback_flush)(void *context);
    void *log_callback_context;
};

static pngquant_error pngquant(png24_image *input_image, png8_image *output_image, const struct pngquant_options *options);
static pngquant_error read_image(const char *filename, int using_stdin, png24_image *input_image_p);
static pngquant_error write_image(png8_image *output_image, png24_image *output_image24, const char *outname, struct pngquant_options *options);
static char *add_filename_extension(const char *filename, const char *newext);
static bool file_exists(const char *outname);

static void verbose_printf(const struct pngquant_options *context, const char *fmt, ...)
{
    if (context->log_callback) {
        va_list va;
        va_start(va, fmt);
        int required_space = vsnprintf(NULL, 0, fmt, va)+1; // +\0
        va_end(va);

        char buf[required_space];
        va_start(va, fmt);
        vsnprintf(buf, required_space, fmt, va);
        va_end(va);

        context->log_callback(context->log_callback_context, buf);
    }
}

inline static void verbose_print(const struct pngquant_options *context, const char *msg)
{
    if (context->log_callback) context->log_callback(context->log_callback_context, msg);
}

static void log_callback(void *context, const char *msg)
{
    fprintf(stderr, "%s\n", msg);
}

static void verbose_printf_flush(struct pngquant_options *context)
{
    if (context->log_callback_flush) context->log_callback_flush(context->log_callback_context);
}

#ifdef _OPENMP
#define LOG_BUFFER_SIZE 1300
struct buffered_log {
    int buf_used;
    char buf[LOG_BUFFER_SIZE];
};

static void log_callback_buferred_flush(void *context)
{
    struct buffered_log *log = context;
    if (log->buf_used) {
        fwrite(log->buf, 1, log->buf_used, stderr);
        log->buf_used = 0;
    }
}

static void log_callback_buferred(void *context, const char *msg)
{
    struct buffered_log *log = context;
    int len = MIN(LOG_BUFFER_SIZE-1, strlen(msg));

    if (len > LOG_BUFFER_SIZE - log->buf_used - 2) log_callback_buferred_flush(log);
    memcpy(&log->buf[log->buf_used], msg, len);
    log->buf_used += len+1;
    assert(log->buf_used < LOG_BUFFER_SIZE);
    log->buf[log->buf_used-1] = '\n';
    log->buf[log->buf_used] = '\0';
}
#endif

static void print_full_version(FILE *fd)
{
    fprintf(fd, "pngquant, %s, by Greg Roelofs, Kornel Lesinski.\n"
        #ifndef NDEBUG
                    "   DEBUG (slow) version.\n"
        #endif
        #if USE_SSE
                    "   Compiled with SSE2 instructions.\n"
        #endif
        #if _OPENMP
                    "   Compiled with OpenMP (multicore support).\n"
        #endif
        #if USE_COCOA
                    "   Compiled with Apple Cocoa image reader.\n"
        #endif
        , PNGQUANT_VERSION);
    rwpng_version_info(fd);
    fputs("\n", fd);
}

static void print_usage(FILE *fd)
{
    fputs(PNGQUANT_USAGE, fd);
}

#if USE_SSE
inline static bool is_sse2_available()
{
#if (defined(__x86_64__) || defined(__amd64))
    return true;
#endif
    int a,b,c,d;
        cpuid(1, a, b, c, d);
    return d & (1<<26); // edx bit 26 is set when SSE2 is present
        }
#endif

static double quality_to_mse(long quality)
{
    if (quality == 0) return MAX_DIFF;

    // curve fudged to be roughly similar to quality of libjpeg
    return 1.1/pow(210.0 + quality, 1.2) * (100.1-quality)/100.0;
}


/**
 *   N = automatic quality, uses limit unless force is set (N-N or 0-N)
 *  -N = no better than N (same as 0-N)
 * N-M = no worse than N, no better than M
 * N-  = no worse than N, perfect if possible (same as N-100)
 *
 * where N,M are numbers between 0 (lousy) and 100 (perfect)
 */
static bool parse_quality(const char *quality, struct pngquant_options *options)
{
    long limit, target;
    const char *str = quality; char *end;

    long t1 = strtol(str, &end, 10);
    if (str == end) return false;
    str = end;

    if ('\0' == end[0] && t1 < 0) { // quality="-%d"
        target = -t1;
        limit = 0;
    } else if ('\0' == end[0]) { // quality="%d"
        target = t1;
        limit = t1*9/10;
    } else if ('-' == end[0] && '\0' == end[1]) { // quality="%d-"
        target = 100;
        limit = t1;
    } else { // quality="%d-%d"
        long t2 = strtol(str, &end, 10);
        if (str == end || t2 > 0) return false;
        target = -t2;
        limit = t1;
    }

    if (target < 0 || target > 100 || limit < 0 || limit > 100) return false;

    options->max_mse = quality_to_mse(limit);
    options->target_mse = quality_to_mse(target);
    return true;
}

static const struct {const char *old; char *new;} obsolete_options[] = {
    {"-fs","--floyd"},
    {"-nofs", "--ordered"},
    {"-floyd", "--floyd"},
    {"-nofloyd", "--ordered"},
    {"-ordered", "--ordered"},
    {"-force", "--force"},
    {"-noforce", "--no-force"},
    {"-verbose", "--verbose"},
    {"-quiet", "--quiet"},
    {"-noverbose", "--quiet"},
    {"-noquiet", "--verbose"},
    {"-help", "--help"},
    {"-version", "--version"},
    {"-ext", "--ext"},
    {"-speed", "--speed"},
};

static void fix_obsolete_options(const int argc, char *argv[])
{
    for(unsigned int argn=1; argn < argc; argn++) {
        if ('-' != argv[argn][0]) continue;

        if ('-' == argv[argn][1]) break; // stop on first --option or --

        for(unsigned int i=0; i < sizeof(obsolete_options)/sizeof(obsolete_options[0]); i++) {
            if (0 == strcmp(obsolete_options[i].old, argv[argn])) {
                fprintf(stderr, "  warning: option '%s' has been replaced with '%s'.\n", obsolete_options[i].old, obsolete_options[i].new);
                argv[argn] = obsolete_options[i].new;
            }
        }
    }
}

enum {arg_floyd=1, arg_ordered, arg_ext, arg_no_force, arg_iebug, arg_transbug, arg_quality};

static const struct option long_options[] = {
    {"verbose", no_argument, NULL, 'v'},
    {"quiet", no_argument, NULL, 'q'},
    {"force", no_argument, NULL, 'f'},
    {"no-force", no_argument, NULL, arg_no_force},
    {"floyd", no_argument, NULL, arg_floyd},
    {"ordered", no_argument, NULL, arg_ordered},
    {"nofs", no_argument, NULL, arg_ordered},
    {"iebug", no_argument, NULL, arg_iebug},
    {"transbug", no_argument, NULL, arg_transbug},
    {"ext", required_argument, NULL, arg_ext},
    {"speed", required_argument, NULL, 's'},
    {"quality", required_argument, NULL, arg_quality},
    {"version", no_argument, NULL, 'V'},
    {"help", no_argument, NULL, 'h'},
};

int pngquant_file(const char *filename, const char *newext, struct pngquant_options *options);

int main(int argc, char *argv[])
{
    struct pngquant_options options = {
        .reqcolors = 256,
        .floyd = true, // floyd-steinberg dithering
        .min_opaque_val = 1, // whether preserve opaque colors for IE (1.0=no, does not affect alpha)
        .speed_tradeoff = 3, // 1 max quality, 10 rough & fast. 3 is optimum.
        .last_index_transparent = false, // puts transparent color at last index. This is workaround for blu-ray subtitles.
        .target_mse = 0,
        .max_mse = MAX_DIFF,
    };
    unsigned int latest_error=0, error_count=0, skipped_count=0, file_count=0;
    const char *newext = NULL;

    fix_obsolete_options(argc, argv);

    int opt;
    do {
        opt = getopt_long(argc, argv, "Vvqfhs:", long_options, NULL);
        switch (opt) {
            case 'v': options.log_callback = log_callback; break;
            case 'q': options.log_callback = NULL; break;
            case arg_floyd: options.floyd = true; break;
            case arg_ordered: options.floyd = false; break;
            case 'f': options.force = true; break;
            case arg_no_force: options.force = false; break;
            case arg_ext: newext = optarg; break;

            case arg_iebug:
            options.min_opaque_val = 238.0/256.0; // opacities above 238 will be rounded up to 255, because IE6 truncates <255 to 0.
                break;
            case arg_transbug:
                options.last_index_transparent = true;
                break;

            case 's':
                options.speed_tradeoff = atoi(optarg);
                if (options.speed_tradeoff < 1 || options.speed_tradeoff > 10) {
                    fputs("Speed should be between 1 (slow) and 10 (fast).\n", stderr);
                    return INVALID_ARGUMENT;
                }
                break;

            case arg_quality:
                if (!parse_quality(optarg, &options)) {
                    fputs("Quality should be in format min-max where min and max are numbers in range 0-100.\n", stderr);
                    return INVALID_ARGUMENT;
                }
                break;

            case 'h':
            print_full_version(stdout);
            print_usage(stdout);
            return SUCCESS;

            case 'V':
                puts(PNGQUANT_VERSION);
                return SUCCESS;

            case -1: break;

            default:
                return INVALID_ARGUMENT;
            }
    } while (opt != -1);

    int argn = optind;

    if (argn >= argc) {
        if (argn > 1) {
            fputs("No input files specified. See -h for help.\n", stderr);
        } else {
            print_full_version(stderr);
            print_usage(stderr);
        }
        return MISSING_ARGUMENT;
    }

    char *colors_end;
    unsigned long colors = strtoul(argv[argn], &colors_end, 10);
    if (colors_end != argv[argn] && '\0' == colors_end[0]) {
        options.reqcolors = colors;
        argn++;
    }

    if (options.reqcolors < 2 || options.reqcolors > 256) {
        fputs("Number of colors must be between 2 and 256.\n", stderr);
        return INVALID_ARGUMENT;
    }

    // new filename extension depends on options used. Typically basename-fs8.png
    if (newext == NULL) {
        newext = options.floyd ? "-ie-fs8.png" : "-ie-or8.png";
        if (options.min_opaque_val == 1.f) newext += 3; /* skip "-ie" */
    }

    if (argn == argc || (argn == argc-1 && 0==strcmp(argv[argn],"-"))) {
        options.using_stdin = true;
        argn = argc-1;
    }

#if USE_SSE
    if (!is_sse2_available()) {
        print_full_version(stderr);
        fputs("SSE2-capable CPU is required for this build.\n", stderr);
        return WRONG_ARCHITECTURE;
    }
#endif

    const int num_files = argc-argn;

#ifdef _OPENMP
    // if there's a lot of files, coarse parallelism can be used
    if (num_files > 2*omp_get_max_threads()) {
        omp_set_nested(0);
        omp_set_dynamic(1);
    } else {
        omp_set_nested(1);
    }
#endif

    #pragma omp parallel for \
        schedule(dynamic) reduction(+:skipped_count) reduction(+:error_count) reduction(+:file_count) shared(latest_error)
    for(int i=0; i < num_files; i++) {
        struct pngquant_options opts = options;
        const char *filename = opts.using_stdin ? "stdin" : argv[argn+i];

        #ifdef _OPENMP
        struct buffered_log buf = {};
        if (opts.log_callback && omp_get_num_threads() > 1 && num_files > 1) {
            verbose_printf_flush(&opts);
            opts.log_callback = log_callback_buferred;
            opts.log_callback_flush = log_callback_buferred_flush;
            opts.log_callback_context = &buf;
        }
        #endif

        int retval = pngquant_file(filename, newext, &opts);

        verbose_printf_flush(&opts);

        if (retval) {
            #pragma omp critical
            {
                latest_error = retval;
            }
            if (retval == TOO_LOW_QUALITY) {
                skipped_count++;
            } else {
                error_count++;
            }
        }
        ++file_count;
    }

    if (error_count) {
        verbose_printf(&options, "There were errors quantizing %d file%s out of a total of %d file%s.",
                       error_count, (error_count == 1)? "" : "s", file_count, (file_count == 1)? "" : "s");
    }
    if (skipped_count) {
        verbose_printf(&options, "Skipped %d file%s out of a total of %d file%s.",
                       skipped_count, (skipped_count == 1)? "" : "s", file_count, (file_count == 1)? "" : "s");
    }
    if (!skipped_count && !error_count) {
        verbose_printf(&options, "No errors detected while quantizing %d image%s.",
                       file_count, (file_count == 1)? "" : "s");
    }

    verbose_printf_flush(&options);

    return latest_error;
}


int pngquant_file(const char *filename, const char *newext, struct pngquant_options *options)
{
    int retval = 0;

    verbose_printf(options, "%s:", filename);

    char *outname = NULL;
    if (!options->using_stdin) {
        outname = add_filename_extension(filename,newext);
        if (!options->force && file_exists(outname)) {
            fprintf(stderr, "  error:  %s exists; not overwriting\n", outname);
            retval = NOT_OVERWRITING_ERROR;
        }
    }

    png24_image input_image = {}; // initializes all fields to 0
    png8_image output_image = {};

    if (!retval) {
        #pragma omp critical (libpng)
        {
            retval = read_image(filename, options->using_stdin, &input_image);
        }
    }

    if (!retval) {
        verbose_printf(options, "  read %luKB file corrected for gamma %2.1f",
                       (input_image.file_size+1023UL)/1024UL, 1.0/input_image.gamma);
        retval = pngquant(&input_image, &output_image, options);
    }

    if (!retval) {
        #pragma omp critical (libpng)
        {
            retval = write_image(&output_image, NULL, outname, options);
        }
    } else if (TOO_LOW_QUALITY == retval && options->using_stdin) {
        // when outputting to stdout it'd be nasty to create 0-byte file
        // so if quality is too low, output 24-bit original
        if (options->min_opaque_val == 1.f) {
            #pragma omp critical (libpng)
            {
                int write_retval = write_image(NULL, &input_image, outname, options);
                if (write_retval) retval = write_retval;
            }
        } else {
            // iebug preprocessing changes the original image
            fputs("  error:  can't write the original image when iebug option is enabled\n", stderr);
            retval = INVALID_ARGUMENT;
        }
    }

    /* now we're done with the INPUT data and row_pointers, so free 'em */
    if (input_image.rgba_data) {
        free(input_image.rgba_data);
    }
    if (input_image.row_pointers) {
        free(input_image.row_pointers);
    }

    if (outname) free(outname);

    if (output_image.indexed_data) {
        free(output_image.indexed_data);
    }
    if (output_image.row_pointers) {
        free(output_image.row_pointers);
    }

    return retval;
}

static int compare_popularity(const void *ch1, const void *ch2)
{
    const float v1 = ((const colormap_item*)ch1)->popularity;
    const float v2 = ((const colormap_item*)ch2)->popularity;
    return v1 > v2 ? 1 : -1;
}

static void sort_palette(png8_image *output_image, colormap *map, const struct pngquant_options *options)
{
    assert(map); assert(output_image);

    /*
    ** Step 3.5 [GRR]: remap the palette colors so that all entries with
    ** the maximal alpha value (i.e., fully opaque) are at the end and can
    ** therefore be omitted from the tRNS chunk.
    */

    output_image->num_palette = map->colors;

    if (options->last_index_transparent) for(unsigned int i=0; i < map->colors; i++) {
        if (map->palette[i].acolor.a < 1.0/256.0) {
            const int old = i;
            const int transparent_dest = map->colors-1;
            const colormap_item tmp = map->palette[transparent_dest];
            map->palette[transparent_dest] = map->palette[old];
            map->palette[old] = tmp;

            /* colors sorted by popularity make pngs slightly more compressible */
            qsort(map->palette, map->colors-1, sizeof(map->palette[0]), compare_popularity);

            output_image->num_trans = map->colors;
            return;
        }
    }

    /* move transparent colors to the beginning to shrink trns chunk */
    int num_transparent=0;
    for(unsigned int i=0; i < map->colors; i++) {
        rgb_pixel px = to_rgb(output_image->gamma, map->palette[i].acolor);
        if (px.a != 255) {
            // current transparent color is swapped with earlier opaque one
            if (i != num_transparent) {
                const colormap_item tmp = map->palette[num_transparent];
                map->palette[num_transparent] = map->palette[i];
                map->palette[i] = tmp;
                i--;
            }
            num_transparent++;
        }
    }

    verbose_printf(options, "  eliminated opaque tRNS-chunk entries...%d entr%s transparent", num_transparent, (num_transparent == 1)? "y" : "ies");

    /* colors sorted by popularity make pngs slightly more compressible
     * opaque and transparent are sorted separately
     */
    qsort(map->palette, num_transparent, sizeof(map->palette[0]), compare_popularity);
    qsort(map->palette+num_transparent, map->colors-num_transparent, sizeof(map->palette[0]), compare_popularity);

    output_image->num_trans = num_transparent;
}

static void set_palette(png8_image *output_image, const colormap *map)
{
    for(unsigned int x = 0; x < map->colors; ++x) {
        rgb_pixel px = to_rgb(output_image->gamma, map->palette[x].acolor);
        map->palette[x].acolor = to_f(output_image->gamma, px); /* saves rounding error introduced by to_rgb, which makes remapping & dithering more accurate */

        output_image->palette[x].red   = px.r;
        output_image->palette[x].green = px.g;
        output_image->palette[x].blue  = px.b;
        output_image->trans[x]         = px.a;
    }
}

static float remap_to_palette(png24_image *input_image, png8_image *output_image, colormap *const map, const float min_opaque_val)
{
    const rgb_pixel *const *const input_pixels = (const rgb_pixel **)input_image->row_pointers;
    unsigned char *const *const row_pointers = output_image->row_pointers;
    const int rows = input_image->height, cols = input_image->width;
    const float gamma = input_image->gamma;

    int remapped_pixels=0;
    float remapping_error=0;

    struct nearest_map *const n = nearest_init(map);
    const int transparent_ind = nearest_search(n, (f_pixel){0,0,0,0}, min_opaque_val, NULL);

    const int max_threads = omp_get_max_threads();
    viter_state average_color[map->colors * max_threads];
    viter_init(map, max_threads, average_color);

    #pragma omp parallel for if (rows*cols > 3000) \
        default(none) shared(average_color) reduction(+:remapping_error) reduction(+:remapped_pixels)
    for(int row = 0; row < rows; ++row) {
        for(unsigned int col = 0; col < cols; ++col) {

            f_pixel px = to_f(gamma, input_pixels[row][col]);
            int match;

            if (px.a < 1.0/256.0) {
                match = transparent_ind;
            } else {
                float diff;
                match = nearest_search(n, px, min_opaque_val, &diff);

                remapped_pixels++;
                remapping_error += diff;
            }

            row_pointers[row][col] = match;

            viter_update_color(px, 1.0, map, match, omp_get_thread_num(), average_color);
        }
    }

    viter_finalize(map, max_threads, average_color);

    nearest_free(n);

    return remapping_error / MAX(1,remapped_pixels);
}

static float distance_from_closest_other_color(const colormap *map, const int i)
{
    float second_best=MAX_DIFF;
    for(unsigned int j=0; j < map->colors; j++) {
        if (i == j) continue;
        float diff = colordifference(map->palette[i].acolor, map->palette[j].acolor);
        if (diff <= second_best) {
            second_best = diff;
        }
    }
    return second_best;
}

/**
  Uses edge/noise map to apply dithering only to flat areas. Dithering on edges creates jagged lines, and noisy areas are "naturally" dithered.

  If output_image_is_remapped is true, only pixels noticeably changed by error diffusion will be written to output image.
 */
static void remap_to_palette_floyd(png24_image *input_image, png8_image *output_image, const colormap *map, const float min_opaque_val, const float *edge_map, const int output_image_is_remapped)
{
    const rgb_pixel *const *const input_pixels = (const rgb_pixel *const *const)input_image->row_pointers;
    unsigned char *const *const row_pointers = output_image->row_pointers;
    const int rows = input_image->height, cols = input_image->width;
    const float gamma = input_image->gamma;

    const colormap_item *acolormap = map->palette;

    struct nearest_map *const n = nearest_init(map);
    const int transparent_ind = nearest_search(n, (f_pixel){0,0,0,0}, min_opaque_val, NULL);

    float difference_tolerance[map->colors];
    if (output_image_is_remapped) for(unsigned int i=0; i < map->colors; i++) {
        difference_tolerance[i] = distance_from_closest_other_color(map,i) / 4.f; // half of squared distance
    }

    /* Initialize Floyd-Steinberg error vectors. */
    f_pixel *restrict thiserr, *restrict nexterr;
    thiserr = malloc((cols + 2) * sizeof(*thiserr));
    nexterr = malloc((cols + 2) * sizeof(*thiserr));
    srand(12345); /* deterministic dithering is better for comparing results */

    for (unsigned int col = 0; col < cols + 2; ++col) {
        const double rand_max = RAND_MAX;
        thiserr[col].r = ((double)rand() - rand_max/2.0)/rand_max/255.0;
        thiserr[col].g = ((double)rand() - rand_max/2.0)/rand_max/255.0;
        thiserr[col].b = ((double)rand() - rand_max/2.0)/rand_max/255.0;
        thiserr[col].a = ((double)rand() - rand_max/2.0)/rand_max/255.0;
    }

    bool fs_direction = true;
    for (unsigned int row = 0; row < rows; ++row) {
        memset(nexterr, 0, (cols + 2) * sizeof(*nexterr));

        unsigned int col = (fs_direction) ? 0 : (cols - 1);

        do {
            const f_pixel px = to_f(gamma, input_pixels[row][col]);

            float dither_level = edge_map ? edge_map[row*cols + col] : 0.9f;

            /* Use Floyd-Steinberg errors to adjust actual color. */
            float sr = px.r + thiserr[col + 1].r * dither_level,
                  sg = px.g + thiserr[col + 1].g * dither_level,
                  sb = px.b + thiserr[col + 1].b * dither_level,
            sa = px.a + thiserr[col + 1].a * dither_level;

            // Error must be clamped, otherwise it can accumulate so much that it will be
            // impossible to compensate it, causing color streaks
            if (sr < 0) sr = 0;
            else if (sr > 1) sr = 1;
            if (sg < 0) sg = 0;
            else if (sg > 1) sg = 1;
            if (sb < 0) sb = 0;
            else if (sb > 1) sb = 1;
            if (sa < 0) sa = 0;
            else if (sa > 1) sa = 1;

            unsigned int ind;
            if (sa < 1.0/256.0) {
                ind = transparent_ind;
            } else {
                const f_pixel spx = (f_pixel){.r=sr, .g=sg, .b=sb, .a=sa};
                unsigned int curr_ind = row_pointers[row][col];
                if (output_image_is_remapped && colordifference(map->palette[curr_ind].acolor, spx) < difference_tolerance[curr_ind]) {
                    ind = curr_ind;
                } else {
                    ind = nearest_search(n, spx, min_opaque_val, NULL);
            }
            }

            row_pointers[row][col] = ind;

            const f_pixel xp = acolormap[ind].acolor;
            f_pixel err = {
                .r = (sr - xp.r),
                .g = (sg - xp.g),
                .b = (sb - xp.b),
                .a = (sa - xp.a),
            };

            // If dithering error is crazy high, don't propagate it that much
            // This prevents crazy geen pixels popping out of the blue (or red or black! ;)
            if (err.r*err.r + err.g*err.g + err.b*err.b + err.a*err.a > 16.f/256.f/256.f) {
                dither_level *= 0.75;
            }

            const float colorimp = (3.0f + acolormap[ind].acolor.a)/4.0f * dither_level;
            err.r *= colorimp;
            err.g *= colorimp;
            err.b *= colorimp;
            err.a *= dither_level;

            /* Propagate Floyd-Steinberg error terms. */
            if (fs_direction) {
                thiserr[col + 2].a += (err.a * 7.0f) / 16.0f;
                thiserr[col + 2].r += (err.r * 7.0f) / 16.0f;
                thiserr[col + 2].g += (err.g * 7.0f) / 16.0f;
                thiserr[col + 2].b += (err.b * 7.0f) / 16.0f;

                nexterr[col    ].a += (err.a * 3.0f) / 16.0f;
                nexterr[col    ].r += (err.r * 3.0f) / 16.0f;
                nexterr[col    ].g += (err.g * 3.0f) / 16.0f;
                nexterr[col    ].b += (err.b * 3.0f) / 16.0f;

                nexterr[col + 1].a += (err.a * 5.0f) / 16.0f;
                nexterr[col + 1].r += (err.r * 5.0f) / 16.0f;
                nexterr[col + 1].g += (err.g * 5.0f) / 16.0f;
                nexterr[col + 1].b += (err.b * 5.0f) / 16.0f;

                nexterr[col + 2].a += (err.a       ) / 16.0f;
                nexterr[col + 2].r += (err.r       ) / 16.0f;
                nexterr[col + 2].g += (err.g       ) / 16.0f;
                nexterr[col + 2].b += (err.b       ) / 16.0f;
            } else {
                thiserr[col    ].a += (err.a * 7.0f) / 16.0f;
                thiserr[col    ].r += (err.r * 7.0f) / 16.0f;
                thiserr[col    ].g += (err.g * 7.0f) / 16.0f;
                thiserr[col    ].b += (err.b * 7.0f) / 16.0f;

                nexterr[col    ].a += (err.a       ) / 16.0f;
                nexterr[col    ].r += (err.r       ) / 16.0f;
                nexterr[col    ].g += (err.g       ) / 16.0f;
                nexterr[col    ].b += (err.b       ) / 16.0f;

                nexterr[col + 1].a += (err.a * 5.0f) / 16.0f;
                nexterr[col + 1].r += (err.r * 5.0f) / 16.0f;
                nexterr[col + 1].g += (err.g * 5.0f) / 16.0f;
                nexterr[col + 1].b += (err.b * 5.0f) / 16.0f;

                nexterr[col + 2].a += (err.a * 3.0f) / 16.0f;
                nexterr[col + 2].r += (err.r * 3.0f) / 16.0f;
                nexterr[col + 2].g += (err.g * 3.0f) / 16.0f;
                nexterr[col + 2].b += (err.b * 3.0f) / 16.0f;
            }

            // remapping is done in zig-zag
            if (fs_direction) {
                ++col;
                if (col >= cols) break;
            } else {
                if (col <= 0) break;
                --col;
            }
        }
        while(1);

        f_pixel *const temperr = thiserr;
        thiserr = nexterr;
        nexterr = temperr;
        fs_direction = !fs_direction;
    }

    free(thiserr);
    free(nexterr);
    nearest_free(n);
}

static bool file_exists(const char *outname)
{
    FILE *outfile = fopen(outname, "rb");
    if ((outfile ) != NULL) {
        fclose(outfile);
        return true;
    }
    return false;
}

/* build the output filename from the input name by inserting "-fs8" or
 * "-or8" before the ".png" extension (or by appending that plus ".png" if
 * there isn't any extension), then make sure it doesn't exist already */
static char *add_filename_extension(const char *filename, const char *newext)
{
    size_t x = strlen(filename);

    char* outname = malloc(x+4+strlen(newext)+1);

    strncpy(outname, filename, x);
    if (strncmp(outname+x-4, ".png", 4) == 0)
        strcpy(outname+x-4, newext);
    else
        strcpy(outname+x, newext);

    return outname;
}

static void set_binary_mode(FILE *fp)
{
#if defined(WIN32) || defined(__WIN32__)
    setmode(fp == stdout ? 1 : 0, O_BINARY);
#endif
}

static pngquant_error write_image(png8_image *output_image, png24_image *output_image24, const char *outname, struct pngquant_options *options)
{
    FILE *outfile;
    if (options->using_stdin) {
        set_binary_mode(stdout);
        outfile = stdout;

        if (output_image) {
            verbose_printf(options, "  writing %d-color image to stdout", output_image->num_palette);
        } else {
            verbose_print(options, "  writing truecolor image to stdout");
        }
    } else {

        if ((outfile = fopen(outname, "wb")) == NULL) {
            fprintf(stderr, "  error:  cannot open %s for writing\n", outname);
            return CANT_WRITE_ERROR;
        }

        const char *outfilename = strrchr(outname, '/');
        if (outfilename) outfilename++; else outfilename = outname;

        if (output_image) {
            verbose_printf(options, "  writing %d-color image as %s", output_image->num_palette, outfilename);
        } else {
            verbose_printf(options, "  writing truecolor image as %s", outfilename);
        }
    }

    pngquant_error retval;
    if (output_image) {
        retval = rwpng_write_image8(outfile, output_image);
    } else {
        retval = rwpng_write_image24(outfile, output_image24);
    }

    if (retval) {
        fprintf(stderr, "  error: failed writing image to %s\n", outname);
    }

    if (!options->using_stdin)
        fclose(outfile);

    return retval;
}

/* histogram contains information how many times each color is present in the image, weighted by importance_map */
static histogram *get_histogram(const png24_image *input_image, const float *importance_map, const struct pngquant_options *options)
{
    histogram *hist;
    unsigned int ignorebits=0;
    const rgb_pixel **input_pixels = (const rgb_pixel **)input_image->row_pointers;
    const unsigned int cols = input_image->width, rows = input_image->height;
    const float gamma = input_image->gamma;
    assert(gamma > 0);

   /*
    ** Step 2: attempt to make a histogram of the colors, unclustered.
    ** If at first we don't succeed, increase ignorebits to increase color
    ** coherence and try again.
    */

    if (options->speed_tradeoff > 7) ignorebits++;
    unsigned int maxcolors = (1<<17) + (1<<18)*(10-options->speed_tradeoff);

    for (; ;) {

        hist = pam_computeacolorhist(input_pixels, cols, rows, gamma, maxcolors, ignorebits, importance_map);
        if (hist) break;

        ignorebits++;
        verbose_print(options, "too many colors!  scaling colors to improve clustering...");
    }

    verbose_printf(options, "  made histogram...%d colors found", hist->size);
    return hist;
}

static void modify_alpha(png24_image *input_image, const float min_opaque_val)
{
    /* IE6 makes colors with even slightest transparency completely transparent,
       thus to improve situation in IE, make colors that are less than ~10% transparent
       completely opaque */

    rgb_pixel *const *const input_pixels = (rgb_pixel **)input_image->row_pointers;
    const unsigned int rows = input_image->height, cols = input_image->width;
    const float gamma = input_image->gamma;

    const float almost_opaque_val = min_opaque_val * 169.f/256.f;
    const unsigned int almost_opaque_val_int = almost_opaque_val*255.f;

    for(unsigned int row = 0; row < rows; ++row) {
        for(unsigned int col = 0; col < cols; col++) {
            const rgb_pixel srcpx = input_pixels[row][col];

            /* ie bug: to avoid visible step caused by forced opaqueness, linearily raise opaqueness of almost-opaque colors */
            if (srcpx.a >= almost_opaque_val_int) {
                f_pixel px = to_f(gamma, srcpx);

                float al = almost_opaque_val + (px.a-almost_opaque_val) * (1-almost_opaque_val) / (min_opaque_val-almost_opaque_val);
                if (al > 1) al = 1;
                px.a = al;
                input_pixels[row][col] = to_rgb(gamma, px);
            }
        }
    }
}

static pngquant_error read_image(const char *filename, int using_stdin, png24_image *input_image_p)
{
    FILE *infile;

    if (using_stdin) {
        set_binary_mode(stdin);
        infile = stdin;
    } else if ((infile = fopen(filename, "rb")) == NULL) {
        fprintf(stderr, "  error: cannot open %s for reading\n", filename);
        return READ_ERROR;
    }

    /*
     ** Step 1: read in the alpha-channel image.
     */
    /* GRR:  returns RGBA (4 channels), 8 bps */
#if USE_COCOA
    pngquant_error retval = rwpng_read_image24_cocoa(infile, input_image_p);
#else
    pngquant_error retval = rwpng_read_image24(infile, input_image_p);
#endif

    if (!using_stdin)
        fclose(infile);

    if (retval) {
        fprintf(stderr, "  error: rwpng_read_image() error %d\n", retval);
        return retval;
    }

    return SUCCESS;
}

/**
 Builds two maps:
    noise - approximation of areas with high-frequency noise, except straight edges. 1=flat, 0=noisy.
    edges - noise map including all edges
 */
static void contrast_maps(const rgb_pixel*const apixels[], const unsigned int cols, const unsigned int rows, const float gamma, float **noiseP, float **edgesP)
{
    float *restrict noise = malloc(sizeof(float)*cols*rows);
    float *restrict tmp = malloc(sizeof(float)*cols*rows);
    float *restrict edges = malloc(sizeof(float)*cols*rows);

    for (unsigned int j=0; j < rows; j++) {
        f_pixel prev, curr = to_f(gamma, apixels[j][0]), next=curr;
        for (unsigned int i=0; i < cols; i++) {
            prev=curr;
            curr=next;
            next = to_f(gamma, apixels[j][MIN(cols-1,i+1)]);

            // contrast is difference between pixels neighbouring horizontally and vertically
            const float a = fabsf(prev.a+next.a - curr.a*2.f),
            r = fabsf(prev.r+next.r - curr.r*2.f),
            g = fabsf(prev.g+next.g - curr.g*2.f),
            b = fabsf(prev.b+next.b - curr.b*2.f);

            const f_pixel prevl = to_f(gamma, apixels[MIN(rows-1,j+1)][i]);
            const f_pixel nextl = to_f(gamma, apixels[j > 1 ? j-1 : 0][i]);

            const float a1 = fabsf(prevl.a+nextl.a - curr.a*2.f),
            r1 = fabsf(prevl.r+nextl.r - curr.r*2.f),
            g1 = fabsf(prevl.g+nextl.g - curr.g*2.f),
            b1 = fabsf(prevl.b+nextl.b - curr.b*2.f);

            const float horiz = MAX(MAX(a,r),MAX(g,b));
            const float vert = MAX(MAX(a1,r1),MAX(g1,b1));
            const float edge = MAX(horiz,vert);
            float z = edge - fabsf(horiz-vert)*.5f;
            z = 1.f - MAX(z,MIN(horiz,vert));
            z *= z; // noise is amplified
            z *= z;

            noise[j*cols+i] = z;
            edges[j*cols+i] = 1.f-edge;
        }
    }

    // noise areas are shrunk and then expanded to remove thin edges from the map
    max3(noise, tmp, cols, rows);
    max3(tmp, noise, cols, rows);

    blur(noise, tmp, noise, cols, rows, 3);

    max3(noise, tmp, cols, rows);

    min3(tmp, noise, cols, rows);
    min3(noise, tmp, cols, rows);
    min3(tmp, noise, cols, rows);

    min3(edges, tmp, cols, rows);
    max3(tmp, edges, cols, rows);
    for(unsigned int i=0; i < cols*rows; i++) edges[i] = MIN(noise[i], edges[i]);

    free(tmp);

    *noiseP = noise;
    *edgesP = edges;
}

/**
 * Builds map of neighbor pixels mapped to the same palette entry
 *
 * For efficiency/simplicity it mainly looks for same consecutive pixels horizontally
 * and peeks 1 pixel above/below. Full 2d algorithm doesn't improve it significantly.
 * Correct flood fill doesn't have visually good properties.
 */
static void update_dither_map(const png8_image *output_image, float *edges)
{
    const unsigned int width = output_image->width;
    const unsigned int height = output_image->height;
    const unsigned char *restrict pixels = output_image->indexed_data;

    for(unsigned int row=0; row < height; row++)
    {
        unsigned char lastpixel = pixels[row*width];
        int lastcol=0;
        for(unsigned int col=1; col < width; col++)
        {
            const unsigned char px = pixels[row*width + col];

            if (px != lastpixel || col == width-1) {
                float neighbor_count = 2.5f + col-lastcol;

                int i=lastcol;
                while(i < col) {
                    if (row > 0) {
                        unsigned char pixelabove = pixels[(row-1)*width + i];
                        if (pixelabove == lastpixel) neighbor_count += 1.f;
                    }
                    if (row < height-1) {
                        unsigned char pixelbelow = pixels[(row+1)*width + i];
                        if (pixelbelow == lastpixel) neighbor_count += 1.f;
                    }
                    i++;
                }

                while(lastcol <= col) {
                    edges[row*width + lastcol++] *= 1.f - 2.5f/neighbor_count;
                }
                lastpixel = px;
            }
        }
    }
}

static void adjust_histogram_callback(hist_item *item, float diff)
{
    item->adjusted_weight = (item->perceptual_weight+item->adjusted_weight) * (sqrtf(1.f+diff));
}

/**
 Repeats mediancut with different histogram weights to find palette with minimum error.

 feedback_loop_trials controls how long the search will take. < 0 skips the iteration.
 */
static colormap *find_best_palette(histogram *hist, int reqcolors, int feedback_loop_trials, const struct pngquant_options *options, double *palette_error_p)
{
    const double target_mse = options->target_mse;
    colormap *acolormap = NULL;
    double least_error = MAX_DIFF;
    double target_mse_overshoot = feedback_loop_trials>0 ? 1.05 : 1.0;
    const double percent = (double)(feedback_loop_trials>0?feedback_loop_trials:1)/100.0;

    do
    {
        colormap *newmap = mediancut(hist, options->min_opaque_val, reqcolors, target_mse * target_mse_overshoot, MAX(MAX(15.0/65536.0, target_mse), least_error)*1.2);
        if (newmap->subset_palette) {
            // nearest_search() needs subset palette to accelerate the search, I presume that
            // palette starting with most popular colors will improve search speed
            qsort(newmap->subset_palette->palette, newmap->subset_palette->colors, sizeof(newmap->subset_palette->palette[0]), compare_popularity);
        }

        if (feedback_loop_trials <= 0) {
            return newmap;
        }

        // after palette has been created, total error (MSE) is calculated to keep the best palette
        // at the same time Voronoi iteration is done to improve the palette
        // and histogram weights are adjusted based on remapping error to give more weight to poorly matched colors

        const bool first_run_of_target_mse = !acolormap && target_mse > 0;
        double total_error = viter_do_iteration(hist, newmap, options->min_opaque_val, first_run_of_target_mse ? NULL : adjust_histogram_callback);

        // goal is to increase quality or to reduce number of colors used if quality is good enough
        if (!acolormap || total_error < least_error || (total_error <= target_mse && newmap->colors < reqcolors)) {
            if (acolormap) pam_freecolormap(acolormap);
            acolormap = newmap;

            if (total_error < target_mse && total_error > 0) {
                // voronoi iteration improves quality above what mediancut aims for
                // this compensates for it, making mediancut aim for worse
                target_mse_overshoot = MIN(target_mse_overshoot*1.25, target_mse/total_error);
            }

            least_error = total_error;

            // if number of colors could be reduced, try to keep it that way
            // but allow extra color as a bit of wiggle room in case quality can be improved too
            reqcolors = MIN(newmap->colors+1, reqcolors);

            feedback_loop_trials -= 1; // asymptotic improvement could make it go on forever
        } else {
            target_mse_overshoot = 1.0;
            feedback_loop_trials -= 6;
            // if error is really bad, it's unlikely to improve, so end sooner
            if (total_error > least_error*4) feedback_loop_trials -= 3;
            pam_freecolormap(newmap);
        }

        verbose_printf(options, "  selecting colors...%d%%",100-MAX(0,(int)(feedback_loop_trials/percent)));
    }
    while(feedback_loop_trials > 0);

    *palette_error_p = least_error;
    return acolormap;
}

static pngquant_error pngquant(png24_image *input_image, png8_image *output_image, const struct pngquant_options *options)
{
    const int speed_tradeoff = options->speed_tradeoff, reqcolors = options->reqcolors;
    const double max_mse = options->max_mse;
    assert(min_opaque_val>0);
    assert(max_mse >= target_mse);


    if (options->min_opaque_val <= 254.f/255.f) {
        verbose_print(options, "  Working around IE6 bug by making image less transparent...");
        modify_alpha(input_image, options->min_opaque_val);
    }


    float *noise = NULL, *edges = NULL;
    if (speed_tradeoff < 8 && input_image->width >= 4 && input_image->height >= 4) {
        contrast_maps((const rgb_pixel**)input_image->row_pointers, input_image->width, input_image->height, input_image->gamma,
                   &noise, &edges);
    }

    // histogram uses noise contrast map for importance. Color accuracy in noisy areas is not very important.
    // noise map does not include edges to avoid ruining anti-aliasing
    histogram *hist = get_histogram(input_image, noise, options); if (noise) free(noise);

    double palette_error = -1;
    colormap *acolormap = find_best_palette(hist, reqcolors, 56-9*speed_tradeoff, options, &palette_error);

    // Voronoi iteration approaches local minimum for the palette
    unsigned int iterations = MAX(8-speed_tradeoff,0); iterations += iterations * iterations/2;
    if (!iterations && palette_error < 0 && max_mse < MAX_DIFF) iterations = 1; // otherwise total error is never calculated and MSE limit won't work

    if (iterations) {
        verbose_print(options, "  moving colormap towards local minimum");

        const double iteration_limit = 1.0/(double)(1<<(23-speed_tradeoff));
        double previous_palette_error = MAX_DIFF;
        for(unsigned int i=0; i < iterations; i++) {
            palette_error = viter_do_iteration(hist, acolormap, options->min_opaque_val, NULL);

            if (fabs(previous_palette_error-palette_error) < iteration_limit) {
                break;
            }

            if (palette_error > max_mse*1.5) { // probably hopeless
                if (palette_error > max_mse*3.0) break; // definitely hopeless
                iterations++;
            }

            previous_palette_error = palette_error;
        }
    }

    pam_freeacolorhist(hist);

    if (palette_error > max_mse) {
        verbose_printf(options, "  image degradation MSE=%.3f exceeded limit of %.3f", palette_error*65536.0, max_mse*65536.0);
        if (edges) free(edges);
        pam_freecolormap(acolormap);
        return TOO_LOW_QUALITY;
    }

    output_image->width = input_image->width;
    output_image->height = input_image->height;
    output_image->gamma = 0.45455f; // fixed gamma ~2.2 for the web. PNG can't store exact 1/2.2

    /*
    ** Step 3.7 [GRR]: allocate memory for the entire indexed image
    */

    output_image->indexed_data = malloc(output_image->height * output_image->width);
    output_image->row_pointers = malloc(output_image->height * sizeof(output_image->row_pointers[0]));

    if (!output_image->indexed_data || !output_image->row_pointers) {
        return OUT_OF_MEMORY_ERROR;
    }

    for(unsigned int row = 0;  row < output_image->height;  ++row) {
        output_image->row_pointers[row] = output_image->indexed_data + row*output_image->width;
    }

    // tRNS, etc.
    sort_palette(output_image, acolormap, options);

    /*
     ** Step 4: map the colors in the image to their closest match in the
     ** new colormap, and write 'em out.
     */

    const bool floyd = options->floyd,
              use_dither_map = floyd && edges && speed_tradeoff < 6;

    if (!floyd || use_dither_map) {
        // If no dithering is required, that's the final remapping.
        // If dithering (with dither map) is required, this image is used to find areas that require dithering
        float remapping_error = remap_to_palette(input_image, output_image, acolormap, options->min_opaque_val);

        // remapping error from dithered image is absurd, so always non-dithered value is used
        // palette_error includes some perceptual weighting from histogram which is closer correlated with dssim
        // so that should be used when possible.
        if (palette_error < 0) {
            palette_error = remapping_error;
        }

        if (use_dither_map) {
            update_dither_map(output_image, edges);
        }
    }

    if (palette_error >= 0) {
        verbose_printf(options, "  mapped image to new colors...MSE=%.3f", palette_error*65536.0);
    }

    // remapping above was the last chance to do voronoi iteration, hence the final palette is set after remapping
    set_palette(output_image, acolormap);

    if (floyd) {
        remap_to_palette_floyd(input_image, output_image, acolormap, options->min_opaque_val, edges, use_dither_map);
    }

    if (edges) free(edges);
    pam_freecolormap(acolormap);

    return SUCCESS;
}

<|MERGE_RESOLUTION|>--- conflicted
+++ resolved
@@ -13,13 +13,7 @@
 ** implied warranty.
 */
 
-<<<<<<< HEAD
 #define PNGQUANT_VERSION "1.8.1 (November 2012)"
-=======
-#ifndef PNGQUANT_VERSION
-#define PNGQUANT_VERSION "development build"
-#endif
->>>>>>> 9e069eb9
 
 #define PNGQUANT_USAGE "\
 usage:  pngquant [options] [ncolors] [pngfile [pngfile ...]]\n\n\
